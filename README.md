# 🍽️ Mangetamain, Garde l'Autre Pour Demain

> *"Eat this one, save the other for tomorrow!"*

**Mangetamain** is a leader in B2C recipe recommendations powered by massive data analytics. We're sharing our best insights with the world through an interactive web platform where everyone can discover what makes recipes delicious... or not!
🌐 **[Visit Our Live Application](http://34.1.14.43:8501/)**

This **Streamlit web application** provides comprehensive **data analysis and visualization of cooking recipes and user interactions** based on the [Food.com Kaggle dataset](https://www.kaggle.com/datasets/shuyangli94/food-com-recipes-and-user-interactions/data). Explore how recipes are rated, discover food trends, and understand user behavior through interactive dashboards powered by big data tools and advanced visualization techniques.

---

## 🚀 Features

- **📊 Recipe Analysis**: Extract and visualize key recipe metrics (ingredients, steps, cooking time, nutritional info)
- **👥 User Interaction Insights**: Analyze user ratings, reviews, and behavioral patterns
- **🔄 Automated Data Processing**: Efficient data cleaning and transformation into parquet format
- **📈 Interactive Dashboards**: Built with **Streamlit** for real-time data exploration
- **🎨 Advanced NLP Visualizations**:
  - Word clouds (frequency-based and TF-IDF)
  - Polar plots for ingredient analysis
  - Venn diagrams for method comparison
- **🏗️ Modular Architecture**: Clean separation of backend, frontend, and utilities
- **🐳 Docker Support**: Containerized deployment for easy scaling
- **⚡ High Performance**: Leverages Polars for 10x faster DataFrame operations

---

## 🧠 Usage

Once the application is running, you can access multiple analytical pages:

### 📱 Available Dashboards

4. **Ratings Dashboard** - Rating distributions and popularity analysis
3. **Trends** - Temporal trends and popular recipe categories
2. **User Analysis** - User behavior patterns and engagement metrics
1. **Recipe Analysis** - Deep dive into recipe characteristics and ingredients


### 🎯 Key Capabilities

- Filter recipes by preparation time, rating, or specific ingredients
- Visualize rating distributions and popularity trends over time
- Explore word clouds of recipe reviews and ingredient frequencies
- Compare different NLP analysis methods (frequency vs. TF-IDF)
- Interactive polar plots for ingredient category analysis

---

## 🛠️ Installation

### Prerequisites

- Python 3.12+
- [UV](https://docs.astral.sh/uv/) package manager
- Docker (optional, for containerized deployment)

### Local Setup

```bash
# Clone repository
git clone https://github.com/shanoether/kit_big_data_mangetamain.git
cd kit_big_data_mangetamain

# Install dependencies
uv sync

# Download spaCy model
uv run python -m spacy download en_core_web_sm
```

### Data Preparation

1. Download [Food.com dataset](https://www.kaggle.com/datasets/shuyangli94/food-com-recipes-and-user-interactions/data)
2. Place `RAW_interactions.csv` and `RAW_recipes.csv` in `data/raw/`
3. Run preprocessing:

```bash
uv run python src/mangetamain/backend/data_processor.py
```

This generates optimized `.parquet` files and a cached `recipe_analyzer.pkl` in `data/processed/`.

### Launch Application

```bash
uv run streamlit run src/mangetamain/streamlit_ui.py
```

Access at `http://localhost:8501`

### Docker Deployment

```bash
# Build and start all services
docker-compose -f docker-compose-local.yml up
# Access the application at http://localhost:8501
# Stop the services
docker-compose -f docker-compose-local.yml down
```

This will:
1. Build the Docker image locally
2. Spawn a preprocessing container to process the data
3. Launch the Streamlit webapp in a container

---

## 📁 Project Structure

```
kit_big_data_mangetamain/
├── src/mangetamain/
│   ├── streamlit_ui.py              # Main application entry
│   ├── backend/
│   │   ├── data_processor.py        # ETL pipeline
│   │   └── recipe_analyzer.py       # NLP analysis
│   ├── frontend/pages/              # Streamlit pages
│   │   ├── overview.py
│   │   ├── recipes_analysis.py
│   │   ├── users_analysis.py
│   │   ├── trends.py
│   │   └── dashboard.py
│   └── utils/
│       ├── logger.py                # Custom logging
│       └── helper.py                # Data loading utilities
├── tests/unit/                      # Unit tests
├── data/
│   ├── raw/                         # CSV input files
│   └── processed/                   # Parquet & pickle outputs
├── docs/                            # MkDocs documentation
├── .github/workflows/deploy.yml     # CI/CD pipeline
├── docker-compose.yml               # Production deployment
├── Dockerfile                       # Multi-stage build
└── pyproject.toml                   # Dependencies & config
```

---

## 💻 Development Functionalities

### 🎯 Object-Oriented Programming (OOP)

The project follows **OOP best practices** with a clean, modular architecture. However, the object-oriented approach is very basic as `Streamlit` implements its own logic and is not made to be run into different classes.

#### Core Classes

1. **`DataProcessor`** (`src/mangetamain/backend/data_processor.py`)
   - **Purpose**: ETL pipeline for data cleaning and transformation
   - **Key Methods**:
     - `load_data()`: Load and validate raw CSV/ZIP files
     - `drop_na()`: Remove rows with missing or unrealistic values
     - `split_minutes()`: Categorize recipes by cooking time
     - `merge_data()`: Join interactions with recipe metadata
     - `save_data()`: Export processed data to Parquet format
   - **Features**: Type hints, comprehensive docstrings, error handling

2. **`RecipeAnalyzer`** (`src/mangetamain/backend/recipe_analyzer.py`)
   - **Purpose**: NLP analysis and visualization of recipe data
   - **Key Methods**:
     - `preprocess_text()`: Batch spaCy processing for 5-10x performance
     - `frequency_wordcloud()`: Generate frequency-based word clouds
     - `tfidf_wordcloud()`: Generate TF-IDF weighted word clouds
     - `compare_frequency_and_tfidf()`: Venn diagram comparison
     - `plot_top_ingredients()`: Polar plots for ingredient analysis
   - **Features**: LRU caching, figure memoization, streaming support
   - **Serialization**: Supports `save()` and `load()` for pickle persistence

3. **`BaseLogger`** (`src/mangetamain/utils/logger.py`)
   - **Purpose**: Centralized logging with colored console output
   - **Features**:
     - Rotating file handlers (5MB max, 3 backups)
     - ANSI color codes for different log levels
     - Thread-safe singleton pattern
     - Separate log files per session

#### Design Patterns Used

- **Factory Pattern**: Logger instantiation via `get_logger()`
- **Singleton Pattern**: Single logger instance per module
- **Strategy Pattern**: Different word cloud generation strategies (frequency vs. TF-IDF)
- **Caching Pattern**: LRU cache decorators for expensive operations

---

### 🏗️ Frontend/Backend Architecture

The application follows a **separation of concerns** architecture with distinct backend and frontend components:

#### Two-Stage Container Architecture

Our Docker deployment uses a **sequential container orchestration** pattern:

##### Stage 1: Backend Processing Container

- **Purpose**: Heavy data preprocessing and transformation
- **Process**: Runs `data_processor.py` to:
  - Load raw CSV datasets from Kaggle
  - Clean and validate data (remove nulls, filter outliers)
  - Transform data into optimized formats
  - Generate `.parquet` files for fast columnar storage
  - Serialize NLP models to `.pkl` files
- **Lifecycle**: Automatically shuts down after successful completion
- **Output**: Persisted files in `data/processed/` volume

##### Stage 2: Frontend Application Container

- **Purpose**: Lightweight web interface for data visualization
- **Process**: Runs Streamlit application
- **Data Access**: Reads preprocessed `.parquet` and `.pkl` files
- **Lifecycle**: Runs continuously to serve the web application
- **Resources**: Minimal CPU/memory footprint

#### Architecture Benefits

- **Separation of Concerns**
  - Backend handles computationally expensive ETL operations
  - Frontend focuses solely on visualization and user interaction
- **Improved Stability**:
  - Frontend never performs heavy preprocessing
  - No risk of UI crashes during data processing
  - Graceful failure isolation

- **Resource Efficiency**:
  - Backend container only runs when data updates are needed
  - Frontend container remains lightweight and responsive
  - Optimized resource allocation per workload type
- **Faster Startup**:
  - Frontend launches instantly with preprocessed data
  - No waiting for data processing on application start
  - Better user experience

---

### 🔄 Continuous Integration (Pre-Commit)

We maintain code quality through **automated pre-commit checks**:

#### Pre-Commit Hooks

Our `.pre-commit-config.yaml` includes:

1. **Code Quality**
   - ✅ `ruff`: Fast Python linter and formatter
   - ✅ `ruff-format`: Code formatting (PEP 8 compliant)
   - ✅ `mypy`: Static type checking

2. **File Integrity**
   - ✅ `trailing-whitespace`: Remove trailing whitespace
   - ✅ `end-of-file-fixer`: Ensure files end with newline
   - ✅ `check-merge-conflict`: Detect merge conflict markers
   - ✅ `check-toml`: Validate TOML syntax
   - ✅ `check-yaml`: Validate YAML syntax

3. **Testing**
   - ✅ `pytest`: Run unit tests before commit

#### Running Pre-Commit Checks

```bash
# Pre-commit checks
uv run pre-commit install

# Run on all files manually
uv run pre-commit run --all-files

# Linting & formatting
uv run ruff check .
uv run ruff format .

# Type checking
uv run mypy src
```

For detailed pre-commit procedures, see our comprehensive guide:

📖 **[Pre-Commit Workflow Playbook](docs/playbook-precommit.md)**


---

### 📚 Documentation

We use **MkDocs** with the **Material theme** for comprehensive documentation.

#### Documentation Structure

- [Available on GitHub](https://shanoether.github.io/kit_big_data_mangetamain/): Documentation is automatically updated during deployment and published on GitHub Pages.
- **API Reference**: Auto-generated from docstrings using `mkdocstrings`
- **Playbooks**: Step-by-step guides for common tasks
  - Environment setup
  - Pre-commit workflow
  - Troubleshooting
  - GCP deployment
- **User Guides**: How to use the application features

#### Serving Documentation Locally

```bash
# Start documentation server
uv run hatch run docs:serve

# Access at http://127.0.0.1:8000
```

#### Building Documentation

```bash
# Build static documentation site
uv run hatch run docs:build

# Deploy to GitHub Pages
uv run hatch run docs:deploy
```

#### Documentation Configuration

- **Tool**: MkDocs with Material theme
- **Plugins**:
  - `mkdocstrings`: API reference generation
  - `gen-files`: Dynamic content generation
  - `section-index`: Automatic section indexing
  - `include-markdown`: Markdown file inclusion
- **Auto-generation**: `scripts/gen_ref_pages.py` generates API docs from source code

📖 **[View Full Documentation](http://127.0.0.1:8000)** (after running `docs:serve`)

---

### 📝 Logger

Our custom logging system provides **structured, colorful logs** for better debugging:

#### Features

- **Color-Coded Output**: Different colors for DEBUG, INFO, WARNING, ERROR, CRITICAL
- **File Rotation**: Automatic log rotation (5MB files, 3 backups)
- **Dual Output**: Console and file handlers
- **Session-Based**: Separate log files per application run
- **Thread-Safe**: Safe for concurrent operations

#### Usage

```python
from mangetamain.utils.logger import get_logger

logger = get_logger()

logger.debug("Debugging information")
logger.info("Processing started")
logger.warning("Deprecated feature used")
logger.error("Failed to load data")
logger.critical("System shutdown required")
```

#### Log Storage

Logs are stored in `logs/app/` with timestamped filenames:
```
logs/app/
├── app_20251028_143052.log
├── app_20251028_143052.log.1
└── app_20251028_143052.log.2
```

---

### 🚀 Continuous Deployment

We use **GitHub Actions** for automated deployment to our Google Cloud VM.

#### CI/CD Pipeline

Our `.github/workflows/deploy.yml` implements a **two-stage pipeline**:

##### Stage 1: Security Scan

- **Tool**: [Safety CLI](https://github.com/pyupio/safety)
- **Purpose**: Scan dependencies for known security vulnerabilities
- **Trigger**: Every push to `main` branch
- **Action**: Fails pipeline if vulnerabilities found


##### Stage 2: Build & Deploy

Only runs if security scan passes:

1. **Build Docker Image**
   - Multi-stage build for optimized image size
   - Tags: `latest` and `sha-<commit-sha>`
   - Push to GitHub Container Registry (GHCR)

2. **Deploy to VM**
   - SSH into Google Cloud VM
   - Pull latest code and Docker images
   - Run `docker compose up -d`
   - Zero-downtime deployment with health checks

3. **Deploy Documentation**
   - Build documentation with MkDocs
   - Deploy to GitHub Pages automatically
   - Available at: `https://shanoether.github.io/kit_big_data_mangetamain/`

#### Deployment Flow

```
Push to main → Security Scan → Build Docker → Push to GHCR → Deploy to VM → Deploy Docs to GitHub Pages
```

#### Environment Variables & Secrets

Required GitHub secrets:
- `SAFETY_API_KEY`: Safety CLI API key
- `SSH_KEY`: Private SSH key for VM access
- `GHCR_PAT`: GitHub Personal Access Token
- `SSH_HOST`: VM IP address (environment variable)
- `SSH_USER`: VM SSH username (environment variable)

#### Manual Deployment

For manual deployment to Google Cloud, see:

📖 **[GCP Deployment Playbook](docs/playbook-deployment-gcloud.md)**

---

### 🧪 Tests

We maintain **comprehensive test coverage** across all modules.

#### Test Coverage

- **Overall Coverage**: ~90%+ across core modules
- **Backend**: 100% coverage on `DataProcessor` and `RecipeAnalyzer`
- **Utils**: 100% coverage on `logger` and helper functions
- **Frontend**: Core Streamlit functions tested with mocking

#### Running Tests

```bash
# Run all tests
uv run pytest

# With coverage
uv run pytest --cov=src --cov-report=html

# Specific test
uv run pytest tests/unit/mangetamain/backend/test_recipe_analyzer.py
```

---

## 🔒 Security

- **Dependency Scanning**: Automated Safety CLI checks on every commit
- **Firewall**: Only port 443 exposed
- **SSH**: Key-based authentication only, no passwords
- **Docker**: Non-root user, minimal base image
- **Secrets**: GitHub Secrets for credentials, no hardcoded values
- **Errors Page**: Users do not get exposed to precise error messages but generic ones to avoid exploitation.
- **HTTPS Connection**: Secure connection through HTTPS with certificate generated with `letsencrypt`.
---

## ⚡ Performance

We currently have some unresolved performance issues. The loading of different pages is slow despite the various techniques we set up to reduce lagging.

**Optimizations:**
- **Polars**: 10-30x faster than Pandas for large datasets
- **Batch Processing**: spaCy processes 100 texts at a time
- **Caching**: `@st.cache_data` for data, `@st.cache_resource` for models
- **Lazy Loading**: Data loaded only when needed

**Profiling:**
```bash
uv run py-spy record -o profile.svg -- python src/mangetamain/backend/data_processor.py
```

---

## 🧑‍💻 Contributing

Use our issue templates for bug reports or feature requests:

- **Bug Report**: [`issue_template/bug_report.md`](issue_template/bug_report.md)
- **Feature Request**: [`issue_template/feature_request.md`](issue_template/feature_request.md)

---

## 🌱 Future Improvements

We're continuously working to improve *Mangetamain*. Here are planned enhancements:

- 🔍 **Recipe Clustering**: ML-based similarity analysis to discover recipe patterns and group similar recipes
- 📊 **Advanced Visualizations**:
<<<<<<< HEAD

=======
>>>>>>> 0bf7e30d
  - Network graphs for recipe ingredient relationships
  - Heatmaps for user behavior patterns
- ⚙️ **Enhanced CI/CD Pipeline**:
  - Add automated testing stage
  - Manual approval gate before production deployment
- 🧮 **Advanced Analytics**:
  - Time-series forecasting for recipe trends
  - Sentiment analysis on user reviews
  - Anomaly detection for unusual rating patterns
- 🗄️ **Database Migration**:
  - Move from Parquet to PostgreSQL for better scalability with an API endpoint for the frontend to connect to
  - Implement data versioning
  - Add data backup and recovery procedures

---

## 📊 Project Metrics

- **Test Coverage**: 90%+
- **Python Version**: 3.12+
- **Docker Image**: ~1.5GB (multi-stage optimized)
- **Lines of Code**: ~5,000

---

## 🙏 Acknowledgments

- **Dataset**: [Food.com Recipes and User Interactions](https://www.kaggle.com/datasets/shuyangli94/food-com-recipes-and-user-interactions/data) from Kaggle
- **Framework**: [Streamlit](https://streamlit.io/) for the interactive web interface
- **Data Processing**: [Polars](https://www.pola.rs/) for high-performance data operations
- **NLP**: [spaCy](https://spacy.io/) for natural language processing
- **Deployment**: [Google Cloud Platform](https://cloud.google.com/) for hosting

---

## 📚 Additional Resources

- 📘 **[Environment Setup Playbook](docs/playbook-env.md)** - Detailed environment configuration
- 📗 **[Pre-Commit Playbook](docs/playbook-precommit.md)** - Code quality workflow
- 📙 **[Troubleshooting Guide](docs/playbook-troubleshooting.md)** - Common issues and solutions
- 📕 **[GCP Deployment Guide](docs/playbook-deployment-gcloud.md)** - Production deployment

---

## 📝 License

MIT License - see [LICENSE](LICENSE) file

---

## 📞 Contact

- **Issues**: [GitHub Issues](https://github.com/shanoether/kit_big_data_mangetamain/issues)
- **Email**: gardelautrepourdemain@mangetamain.ai
- **Live App**: [https://mangetamain.duckdns.org/](https://mangetamain.duckdns.org/)<|MERGE_RESOLUTION|>--- conflicted
+++ resolved
@@ -493,10 +493,6 @@
 
 - 🔍 **Recipe Clustering**: ML-based similarity analysis to discover recipe patterns and group similar recipes
 - 📊 **Advanced Visualizations**:
-<<<<<<< HEAD
-
-=======
->>>>>>> 0bf7e30d
   - Network graphs for recipe ingredient relationships
   - Heatmaps for user behavior patterns
 - ⚙️ **Enhanced CI/CD Pipeline**:
