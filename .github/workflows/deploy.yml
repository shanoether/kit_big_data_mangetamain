--- conflicted
+++ resolved
@@ -170,16 +170,6 @@
                 echo "streamlit container not found"
                 exit 1
             fi
-<<<<<<< HEAD
-            ok=1
-            #for i in $(seq 1 18); do
-            #ok=1;
-            ##if docker inspect --format='{{.State.Health.Status}}' "$STREAMLIT_CID" 2>/dev/null | grep -q healthy; then
-            #        ok=1; break
-            #    fi
-            #    sleep 5
-            #done
-=======
             #ok=1
             for i in $(seq 1 18); do
             ok=1;
@@ -188,7 +178,6 @@
                 fi
                 sleep 5
             done
->>>>>>> 9335bd40
 
             if [ "$ok" -ne 1 ]; then
                 echo "❌ New version unhealthy, rolling back to ${PREV_TAG:-<none>}"
