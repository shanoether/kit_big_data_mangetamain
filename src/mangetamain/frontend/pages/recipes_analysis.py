--- conflicted
+++ resolved
@@ -21,7 +21,6 @@
     layout="wide",
     initial_sidebar_state="expanded",
 )
-<<<<<<< HEAD
 st.markdown(
     """
     <style>
@@ -38,7 +37,6 @@
             """)
 
 st.markdown("""---""")
-=======
 
 
 @st.cache_data(show_spinner="Computing top recipes...")  # type: ignore[misc]
@@ -176,10 +174,6 @@
         title,
     )
 
-
-st.title("Recipes Analysis")
->>>>>>> 9335bd40
-
 # =============================================================================
 # DATA LOADING AND VALIDATION
 # =============================================================================
@@ -199,19 +193,14 @@
     with col1:
         st.subheader("Top Most Reviewed Recipes")
 
-<<<<<<< HEAD
         # User input: number of recipes to display
         nb_recipes = st.slider("Number of recipes to display", 5, 30, 30)
+
+        # Use cached computation
+
         with st.spinner("Generating chart..."):
             # Aggregate reviews by recipe_id, count them, and join with recipe names
-            top_recipes = (
-                df_total_nt.group_by("name")
-                .agg(
-                    pl.len().alias("nb_reviews"),
-                )
-                .sort("nb_reviews", descending=True)
-                .head(nb_recipes)
-            )
+            top_recipes = compute_top_recipes(df_total_nt, nb_recipes)
 
             # Display horizontal bar chart of most reviewed recipes
             fig, ax = plt.subplots(figsize=(10, 8))
@@ -228,32 +217,11 @@
             ax.set_ylabel("")
             sns.despine()
             st.pyplot(fig)
-=======
-    # Use cached computation
-    top_recipes = compute_top_recipes(df_total_nt, nb_recipes)
-
-    # Display horizontal bar chart of most reviewed recipes
-    fig, ax = plt.subplots(figsize=(10, 8))
-    sns.barplot(
-        data=top_recipes,
-        x="nb_reviews",
-        y="name",
-        palette="viridis",
-        ax=ax,
-        hue="name",
-        legend=False,
-    )
-    ax.set_xlabel("Number of Reviews")
-    ax.set_ylabel("")
-    sns.despine()
-    st.pyplot(fig)
->>>>>>> 9335bd40
 
     # =========================================================================
     # SECTION 3: LOWEST RATED RECIPES
     # =========================================================================
 
-<<<<<<< HEAD
     with col2:
         st.subheader("Lowest Rated Recipes")
 
@@ -269,18 +237,8 @@
             key="nb_worst_recipes",
         )
         with st.spinner("Generating chart..."):
-            worst_recipes = (
-                df_total_nt.group_by("name")
-                .agg(
-                    [
-                        pl.col("rating").mean().alias("mean_rating"),
-                        pl.len().alias("nb_reviews"),
-                    ],
-                )
-                .filter(pl.col("nb_reviews") >= MIN_REVIEWS)
-                .sort("mean_rating")
-                .head(nb_worst)
-            )
+            # Use cached computation
+            worst_recipes = compute_worst_recipes(df_total_nt, nb_worst, MIN_REVIEWS)
 
             # Display horizontal bar chart of lowest rated recipes
             fig, ax = plt.subplots(figsize=(10, 8))
@@ -299,41 +257,6 @@
             st.pyplot(fig)
 
     st.markdown("""---""")
-=======
-    st.subheader("Lowest Rated Recipes")
-
-    # Minimum number of reviews required to be included in the analysis
-    MIN_REVIEWS = 5
-
-    # Average ratings
-    nb_worst = st.slider(
-        "Number of recipes to display",
-        5,
-        30,
-        20,
-        key="nb_worst_recipes",
-    )
-    NB_REVIEW_MIN = 5
-
-    # Use cached computation
-    worst_recipes = compute_worst_recipes(df_total_nt, nb_worst, NB_REVIEW_MIN)
-
-    # Display horizontal bar chart of lowest rated recipes
-    fig, ax = plt.subplots(figsize=(10, 8))
-    sns.barplot(
-        data=worst_recipes,
-        x="mean_rating",
-        y="name",
-        ax=ax,
-        palette="viridis",
-        hue="name",
-        legend=False,
-    )
-    ax.set_xlabel("Average Rating")
-    ax.set_ylabel("")
-    sns.despine()
-    st.pyplot(fig)
->>>>>>> 9335bd40
 
     # =========================================================================
     # SECTION 4: USER CONTROLS - SLIDERS
@@ -354,7 +277,6 @@
     # =========================================================================
 
     if show_ingredients:
-<<<<<<< HEAD
         # Slider for number of top ingredients to display
         st.header(f"{icon} Top Ingredients Used")
 
@@ -365,13 +287,7 @@
             value=20,
         )
         with st.spinner("Computing top ingredients..."):
-            # st.markdown(""" In addition, a radar chart was created to visualize the most common ingredients in the recipes.
-            # It shows a strong presence of fundamental elements such as onion, eggs, milk, and garlic, emphasizing their central role in most dishes.
-            # Ingredients such as parmesan cheese, lemon juice, honey, and vanilla reflect the diversity of recipes, ranging from savory dishes to sweet preparations.
-            # The prior filtering of generic terms (salt, water, oil, sugar) makes it possible to focus on ingredients with true descriptive value.
-            # This chart complements the textual analysis by offering a synthetic and visual overview of dominant culinary trends.
-            # """)
-            # Generate radar chart showing most common ingredients
+
 
             col_text, col_chart = st.columns([2, 1.5])
 
@@ -397,54 +313,17 @@
                 )
 
             with col_chart:
-                fig = recipe_analyzer.plot_top_ingredients(ingredient_count)
+                # Use cached computation
+                fig = get_top_ingredients_plot(recipe_analyzer, ingredient_count)
                 st.pyplot(fig)
 
         st.markdown("""---""")
-=======
-        st.header("🍳 Top Ingredients Used")
-        st.markdown(""" In addition, a radar chart was created to visualize the most common ingredients in the recipes.
-        It shows a strong presence of fundamental elements such as onion, eggs, milk, and garlic, emphasizing their central role in most dishes.
-        Ingredients such as parmesan cheese, lemon juice, honey, and vanilla reflect the diversity of recipes, ranging from savory dishes to sweet preparations.
-        The prior filtering of generic terms (salt, water, oil, sugar) makes it possible to focus on ingredients with true descriptive value.
-        This chart complements the textual analysis by offering a synthetic and visual overview of dominant culinary trends.
-        """)
-        # Use cached plot generation
-        fig = get_top_ingredients_plot(recipe_analyzer, ingredient_count)
-        st.pyplot(fig)
->>>>>>> 9335bd40
 
     # =========================================================================
     # SECTION 6: WORD CLOUDS VISUALIZATION
     # =========================================================================
-    # SECTION 6: WORD CLOUDS VISUALIZATION
-    # =========================================================================
-    st.header("🍳 Ingredient Analysis")
-
-    # Slider for number of recipes to analyze for word clouds
-    recipe_count = st.slider(
-        "Number of recipes",
-        min_value=20,
-        max_value=500,
-        value=100,
-    )
-
-    # Slider for maximum words in word clouds
-    wordcloud_max_words = st.slider(
-        "Max words in WordClouds",
-        min_value=30,
-        max_value=200,
-        value=100,
-    )
-    
-    categories = [
-    ("Most reviewed recipes", "most"),
-    ("Best rated recipes", "best"),
-    ("Worst rated recipes", "worst"),
-    ]
-            
+
     if show_wordclouds:
-<<<<<<< HEAD
         st.header(f"{icon} Ingredient Analysis")
         st.markdown(
             """
@@ -475,7 +354,13 @@
             """,
             unsafe_allow_html=True,
         )
-
+        # SECTION 6: WORD CLOUDS VISUALIZATION
+        # =========================================================================
+        categories = [
+            ("Most reviewed recipes", "most"),
+            ("Best rated recipes", "best"),
+            ("Worst rated recipes", "worst"),
+        ]
         # Slider for number of recipes to analyze for word clouds
         col1, space, col2 = st.columns([1, 0.05, 1])
         with col1:
@@ -495,7 +380,29 @@
             )
 
         # Generate word clouds from recipe reviews
-        recipe_analyzer.display_wordclouds(wordcloud_max_words)
+        # recipe_analyzer.display_wordclouds(wordcloud_max_words)
+        # 2x3 grid for the 6 wordclouds
+        for _i, (title, filter_type) in enumerate(categories):
+            st.markdown(title)
+            cols = st.columns(2)
+
+            with cols[0]:
+                fig = get_wordcloud_figures(
+                    recipe_analyzer,
+                    wordcloud_max_words,
+                    filter_type,
+                    f"Frequency - {title}",
+                )
+                st.pyplot(fig)
+
+            with cols[1]:
+                fig = get_tfidf_figures(
+                    recipe_analyzer,
+                    wordcloud_max_words,
+                    filter_type,
+                    f"TF-IDF - {title}",
+                )
+                st.pyplot(fig)
         st.markdown("""---""")
 
         # =========================================================================
@@ -525,77 +432,21 @@
                 unsafe_allow_html=True,
             )
             # Compare frequency-based vs TF-IDF word extraction
-            recipe_analyzer.display_comparisons(
-                recipe_count,
-                wordcloud_max_words,
-            )
-=======
-        # Display word clouds using cached wrappers
-        st.subheader("🗣️ WordClouds (6 charts)")
-
-        st.markdown(
-            """In this analysis, two distinct methods were used to generate word clouds from culinary recipes.
-        The first method is based on the raw frequency of words, after a rigorous filtering process aimed at removing English stop words (the, and, of), verbs, as well as certain terms considered uninformative such as recipe, thing, or definitely.
-        This approach highlights the most frequent words in the corpus. However, it has the disadvantage of overrepresenting generic terms, often at the expense of rarer but more meaningful words for the analysis.
-        The second method uses TF-IDF (Term Frequency Inverse - Document Frequency), a technique that weights the importance of a word according to its frequency within a document and its rarity across the entire corpus.
-        This weighting helps emphasize discriminative words — those that best characterize specific recipes. In practice, the texts are cleaned to remove punctuation, verbs, and stop words before being transformed into a TF-IDF matrix using the TfidfVectorizer function from scikit-learn.
-        Only the words with the highest cumulative TF-IDF scores are retained for word cloud generation, ensuring a visual representation of the most relevant terms.
-        """,
-        )
-
-        # 2x3 grid for the 6 wordclouds
-        for _i, (title, filter_type) in enumerate(categories):
-            st.markdown(title)
-            cols = st.columns(2)
-
-            with cols[0]:
-                fig = get_wordcloud_figures(
+            # recipe_analyzer.display_comparisons(
+            #     recipe_count,
+            #     wordcloud_max_words,
+            # )
+            for _i, (title, filter_type) in enumerate(categories):
+                st.markdown(title)
+                fig = get_comparison_figures(
                     recipe_analyzer,
+                    recipe_count,
                     wordcloud_max_words,
                     filter_type,
-                    f"Frequency - {title}",
+                    f"Comparison - {title}",
                 )
-                st.pyplot(fig)
-
-            with cols[1]:
-                fig = get_tfidf_figures(
-                    recipe_analyzer,
-                    wordcloud_max_words,
-                    filter_type,
-                    f"TF-IDF - {title}",
-                )
-                st.pyplot(fig)
-
-    # =========================================================================
-    # SECTION 7: VENN DIAGRAM COMPARISONS
-    # =========================================================================
-
-
-    if show_comparisons:
-        st.subheader("🍳 Venn Diagram Comparisons")
-        st.markdown(
-            """ To compare both approaches, Venn diagrams were used.
-            These charts provide a clear visualization of the intersections and differences between the selected word sets.
-            The overlapping areas represent the words identified by both methods, often associated with basic vocabulary used to describe or comment on recipes.
-            The words exclusive to the TF-IDF method reveal rarer or more specific terms, such as distinctive ingredients or particular cooking techniques.
-            A strong overlap between the circles indicates convergence between the two methods, while a smaller intersection highlights divergences in word selection.
-        """,
-        )
-
-        # Display Venn diagrams using cached wrapper
-        st.subheader("🔄 Frequency/TF-IDF Comparisons (3 charts)")
-
-        for _i, (title, filter_type) in enumerate(categories):
-            st.markdown(title)
-            fig = get_comparison_figures(
-                recipe_analyzer,
-                recipe_count,
-                wordcloud_max_words,
-                filter_type,
-                f"Comparison - {title}",
-            )
             st.pyplot(fig)
->>>>>>> 9335bd40
+
 
     # =========================================================================
     # SIDEBAR: CURRENT PARAMETERS SUMMARY
