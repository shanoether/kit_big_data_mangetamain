"""Rating analysis page of the Streamlit app."""

import matplotlib.pyplot as plt
import polars as pl
import seaborn as sns
import streamlit as st
from matplotlib.figure import Figure
from scipy import stats

st.set_page_config(
    page_title="Rating Analysis",
    page_icon="🍽️",
    layout="wide",
    initial_sidebar_state="expanded",
)
st.markdown(
    """
    <style>
    p { font-size: 1.2rem !important; }
    </style>
    """,
    unsafe_allow_html=True,
)

st.title("⭐ Rating")
st.markdown(
    """
    <div style="text-align: justify;">
    <p>
    This page presents an analysis of user ratings for recipes on the Mangetamain platform.
    We will explore the distribution of ratings,
    their evolution over time, and how they relate to recipe characteristics
    such as preparation time and number of steps
    </p>
    </div>
    """,
    unsafe_allow_html=True,
)


@st.cache_data(show_spinner="Performing Comprehensive Rating Analysis...")  # type: ignore[misc]
def comprehensive_rating_analysis(
    df: pl.DataFrame,
) -> tuple[pl.DataFrame, dict[str, float]]:
    """Comprehensive A/B test analysis between rating count and average rating."""
    # 1. Data aggregation by recipe
    df_agg = df.group_by("recipe_id").agg(
        [
            pl.col("rating").mean().alias("avg_rating"),
            pl.col("rating").count().alias("rating_count"),
            pl.col("user_id").n_unique().alias("unique_users"),
            pl.col("rating").std().alias("rating_std"),
        ]
    )

    # 2. Create A/B test groups based on rating count median
    median_count = df_agg["rating_count"].median()
    THRESHOLD_10 = 10
    THRESHOLD_25 = 25
    THRESHOLD_50 = 50
    THRESHOLD_100 = 100

    df_agg = df_agg.with_columns(
        [
            pl.when(pl.col("rating_count") > median_count)
            .then(pl.lit("High_Rating_Count"))
            .otherwise(pl.lit("Low_Rating_Count"))
            .alias("ab_group"),
            pl.when(pl.col("rating_count") <= THRESHOLD_10)
            .then(pl.lit("1-10"))
            .when(pl.col("rating_count") <= THRESHOLD_25)
            .then(pl.lit("11-25"))
            .when(pl.col("rating_count") <= THRESHOLD_50)
            .then(pl.lit("26-50"))
            .when(pl.col("rating_count") <= THRESHOLD_100)
            .then(pl.lit("51-100"))
            .otherwise(pl.lit("100+"))
            .alias("rating_segment"),
        ]
    )

    # 3. Statistical tests
    high_group = df_agg.filter(pl.col("ab_group") == "High_Rating_Count")["avg_rating"]
    low_group = df_agg.filter(pl.col("ab_group") == "Low_Rating_Count")["avg_rating"]

    # T-test
    t_stat, p_value_t = stats.ttest_ind(high_group, low_group, nan_policy="omit")

    # Mann-Whitney U test
    u_stat, p_value_mw = stats.mannwhitneyu(
        high_group, low_group, alternative="two-sided"
    )

    # Correlation analysis
    correlation = df_agg.select(pl.corr("rating_count", "avg_rating")).item()

    results = {
        "high_count_mean": high_group.mean(),
        "low_count_mean": low_group.mean(),
        "high_count_std": high_group.std(),
        "low_count_std": low_group.std(),
        "high_count_size": len(high_group),
        "low_count_size": len(low_group),
        "t_statistic": t_stat,
        "t_p_value": p_value_t,
        "u_statistic": u_stat,
        "mw_p_value": p_value_mw,
        "correlation": correlation,
        "median_rating_count": median_count,
    }

    return df_agg, results


@st.cache_data(show_spinner="Generating Scatter Plot...")  # type: ignore[misc]
def create_scatter_plot(df_agg: pl.DataFrame, results: dict[str, float]) -> Figure:
    """Create scatter plot: Rating Count vs Average Rating.

    Returns the matplotlib Figure object instead of showing it.
    """
    correlation = results["correlation"]

    fig, ax = plt.subplots(figsize=(10, 6))

    # Extraire les données Polars en numpy
    rating_count = df_agg["rating_count"].to_numpy()
    avg_rating = df_agg["avg_rating"].to_numpy()

    scatter = ax.scatter(
        rating_count, avg_rating, alpha=0.6, c=avg_rating, cmap="viridis"
    )

    ax.set_xlabel("Number of Ratings")
    ax.set_ylabel("Average Rating")
    ax.set_title(
        f"Relationship: Rating Count vs Average Rating\nCorrelation: {correlation:.3f}"
    )
    ax.grid(True, alpha=0.3)

    cbar = fig.colorbar(scatter, ax=ax)
    cbar.set_label("Average Rating")

    return fig


@st.cache_data(show_spinner="Generating Box Plot...")  # type: ignore[misc]
def create_box_plot(df_agg: pl.DataFrame, results: dict[str, float]) -> Figure:
    """Create box plot: A/B Group Comparison."""
    fig, ax = plt.subplots(figsize=(10, 6))

    # Extraire les données
    high_ratings = df_agg.filter(pl.col("ab_group") == "High_Rating_Count")[
        "avg_rating"
    ].to_numpy()
    low_ratings = df_agg.filter(pl.col("ab_group") == "Low_Rating_Count")[
        "avg_rating"
    ].to_numpy()

    box_data = [low_ratings, high_ratings]

    # Boxplot
    ax.boxplot(box_data, tick_labels=["Low Rating Count", "High Rating Count"])

    ax.set_ylabel("Average Rating")
    ax.set_title(
        f"A/B Test: Average Rating by Group\np-value: {results['t_p_value']:.4f}"
    )
    ax.grid(True, alpha=0.3)

    # Add mean markers
    ax.scatter(
        [1, 2],
        [results["low_count_mean"], results["high_count_mean"]],
        color="red",
        zorder=3,
        label="Mean",
        s=100,
    )
    ax.legend()

    return fig


@st.cache_data(show_spinner="Generating Distribution Plot...")  # type: ignore[misc]
def create_distribution_plot(df_agg: pl.DataFrame) -> Figure:
    """Create distribution plot of average ratings by group.

    Returns the matplotlib Figure object instead of showing it.
    """
    fig, ax = plt.subplots(figsize=(10, 6))

    # Extraire les données en numpy
    high_ratings = df_agg.filter(pl.col("ab_group") == "High_Rating_Count")[
        "avg_rating"
    ].to_numpy()
    low_ratings = df_agg.filter(pl.col("ab_group") == "Low_Rating_Count")[
        "avg_rating"
    ].to_numpy()

    # Histogrammes
    ax.hist(high_ratings, alpha=0.7, label="High Rating Count", bins=20, density=True)
    ax.hist(low_ratings, alpha=0.7, label="Low Rating Count", bins=20, density=True)

    ax.set_xlabel("Average Rating")
    ax.set_ylabel("Density")
    ax.set_title("Distribution of Average Ratings by Group")
    ax.legend()
    ax.grid(True, alpha=0.3)

    return fig


icon = "👉"

if "data_loaded" in st.session_state and st.session_state.data_loaded:
    df_interactions_nna = st.session_state.df_interactions_nna
    df_total = st.session_state.df_total
    df_total_court = st.session_state.df_total_court
    proportion_m = st.session_state.proportion_m
    proportion_s = st.session_state.proportion_s

    st.markdown("""---""")
    st.header(f"{icon} Rating Overview")
    st.subheader("Data Preview")

    # show first 10 rows of dataframe
    # st.write("**Data from session_state:**")
    with st.expander("Show sample of rating data"):
        st.dataframe(df_interactions_nna.head(10))
        st.write(f"Shape: {df_interactions_nna.shape}")

    col1, space, col2 = st.columns([1, 0.05, 1])
    # draw histogram of ratings
    with st.spinner("Generating rating distribution..."):
        fig, ax = plt.subplots()
        sns.histplot(df_interactions_nna["rating"], discrete=True, shrink=0.8, ax=ax)
        ax.set_title("Distribution of Ratings")
        ax.set_xlabel("Rating")
        ax.set_ylabel("Count")
        sns.despine()

        with col1:
            st.subheader("Rating Distribution")
            plt.tight_layout(rect=[0, 0, 1, 0.95])
            st.pyplot(fig)
            st.markdown(
                """
                <div style="text-align: justify;">
                <p>
                The rating distribution shows that the large majority of ratings are 5 stars,
                which means that there is a huge bias in all analysis related to ratings.
                This bias can be explained by the fact that users tend to rate only recipes
                they liked, and not the ones they didn't like. The problem is that we don't have
                any information about the recipes that were not rated, which makes it difficult
                to draw realistic conclusions from the ratings.
                </p>
                </div>
                """,
                unsafe_allow_html=True,
            )

    # draw boxplot of ratings
    with st.spinner("Generating rating boxplot..."):
        fig, ax = plt.subplots()
        ax.boxplot(df_interactions_nna["rating"].drop_nans(), vert=True)
        ax.set_title("Boxplot of Ratings")
        ax.set_ylabel("Values")

        # Show in Streamlit
        with col2:
            st.subheader("Rating Boxplot")
            plt.tight_layout(rect=[0, 0, 1, 0.95])
            st.pyplot(fig)
            st.markdown(
                """
                <div style="text-align: justify;">
                <p>
                    The boxplot shows that the distribution is really skewed to the right,
                    since all votes below three are considered as outliers.w
                </p>
                </div>
                """,
                unsafe_allow_html=True,
            )

    # Visualization of recipe distribution by review
    st.subheader("Distribution of the number of reviews by recipe")
    st.markdown(
<<<<<<< HEAD
        "This graphs how many reviews each recipe has received. We can see that most recipes have only a few reviews, while a few have many reviews. And there are a few reviews that were reviewed more than 500000 times!"
=======
        """
                <div style="text-align: justify;">
                <p>
                This graphs how many reviews each recipe has received.
                We can see that most recipes have only a few reviews,
                while a few have many reviews.
                And there are a few reviews that were reviewed more than 500000 times!
                </p>
                </div>
                """,
        unsafe_allow_html=True,
>>>>>>> b730b45f
    )
    with st.spinner("Generating rating distribution by review..."):
        reviews_per_recipe = df_interactions_nna.group_by("recipe_id").agg(
            pl.len().alias("review_count"),
        )
        fig, ax = plt.subplots()
        sns.histplot(
            reviews_per_recipe,
            bins=30,
            log_scale=(False, True),
            ax=ax,
        )  # échelle log pour mieux visualiser
        ax.set_title("Distribution of the number of reviews by recipe")
        ax.set_xlabel("Number of reviews")
        ax.set_ylabel("Number of recipes (log scale)")
        sns.despine()
        col1, col2, col3 = st.columns([1, 2.5, 1])
        with col2:
            st.pyplot(fig)

    st.markdown("""---""")
    st.header(f"{icon} Time Evolution of Ratings")
    st.markdown(
        """
            This section shows how ratings have evolved over time.
            Use the slider below to filter by year range.
            """,
    )

    min_year = df_interactions_nna["date"].dt.year().min()
    max_year = df_interactions_nna["date"].dt.year().max()

    # Streamlit slider for year selection
    col1, col2, col3 = st.columns([1, 2.5, 1])
    with col2:
        year_range = st.slider(
            "Select year range",
            min_value=min_year,
            max_value=max_year,
            value=(min_year, max_year),
            step=1,
        )

    with st.spinner("Generating time evolution of ratings..."):
        # Filter DataFrame based on slider
        filtered_interactions = df_interactions_nna.select(["date", "rating"]).filter(
            (pl.col("date").dt.year() >= year_range[0])
            & (pl.col("date").dt.year() <= year_range[1]),
        )

        # Time evolution of ratings (filtered)
        fig_year, ax_year = plt.subplots()
        sns.histplot(
            x=filtered_interactions["date"].dt.year(),
            hue=filtered_interactions["rating"],
            discrete=True,
            shrink=0.8,
        )
        ax_year.set_title("Time evolution of ratings")
        ax_year.set_xlabel("Year")
        ax_year.set_ylabel("Count by rating")
        plt.xticks(range(2000, 2019, 3))
        sns.despine()
        with col2:
            st.pyplot(fig_year)

    # Ratings vs Preparation Time
    st.markdown("""---""")
    st.header(f"{icon} Ratings vs Preparation Time")
    st.markdown(
        """
            This section explores the relationship between ratings and preparation time.
            """,
    )

    rolling_range_time = st.slider(
        "Select width of rolling mean",
        min_value=1,
        max_value=10,
        value=5,
        step=1,
    )

    with st.spinner("Generating ratings vs preparation time charts..."):
        # Streamlit slider for rolling range selection

        fig_time, (ax1, ax2) = plt.subplots(1, 2, figsize=(14, 5))
        sns.histplot(df_total_court, x="minutes", hue="rating", bins=20, ax=ax1)
        ax1.set_title("Ratings by Preparation Time")
        ax1.set_xlabel("Preparation Time (minutes)")
        ax1.set_ylabel("Count by rating")
        ax2.set_ylim((0, 1))
        ax2.plot(proportion_m.rolling_mean(rolling_range_time))
        ax2.set_title("Proportion of 5-star Ratings vs Preparation Time")
        ax2.set_xlabel("Preparation Time (minutes)")
        ax2.set_ylabel("Proportion of 5-star Ratings")
        ax2.grid()
        sns.despine()
        st.pyplot(fig_time)
        st.markdown(
            """
                It can be observed that the ratings do not appear to depend strongly
                on the preparation time. The proportion of 5-star ratings remains relatively
                stable.""",
        )

    # Ratings vs Number of Steps
    st.markdown("""---""")
    st.header(f"{icon} Ratings vs Number of Steps")
    st.markdown(
        """
            This section explores the relationship between ratings and number of steps in the recipe.
            """,
    )
    with st.spinner("Generating ratings vs number of steps charts..."):
        # Streamlit slider for rolling range selection
        rolling_range_steps = st.slider(
            "Select width of rolling mean",
            min_value=1,
            max_value=5,
            value=2,
            step=1,
        )

        fig_steps, (ax3, ax4) = plt.subplots(1, 2, figsize=(14, 5))
        NB_STEPS_MAX = 40
        sns.histplot(
            df_total.filter(pl.col("n_steps") <= NB_STEPS_MAX),
            x="n_steps",
            hue="rating",
            bins=20,
            ax=ax3,
        )
        ax3.set_title("Ratings by Number of Steps")
        ax3.set_xlabel("Number of Steps")
        ax3.set_ylabel("Count by rating")
        ax4.set_ylim((0, 1))
        ax4.plot(proportion_s.rolling_mean(rolling_range_steps))
        ax4.set_title("Proportion of 5-star Ratings vs Number of Steps")
        ax4.set_xlabel("Number of Steps")
        ax4.set_ylabel("Proportion of 5-star Ratings")
        ax4.grid()
        sns.despine()
        st.pyplot(fig_steps)
        st.markdown(
            """
                And we can also see that the proportion of 5-star rankings does not
                either depend on the number of steps in the recipe.
                """,
        )

    st.markdown("""---""")
    st.header(f"{icon} Average Ratings vs Number of Ratings")
    st.markdown(
        """
        <div style="text-align: justify;">
        <p>
        This section presents a comprehensive A/B test analysis
        to explore the relationship between the number of ratings
        a recipe has received and its average rating.
        </p>
        </div>
        """,
        unsafe_allow_html=True,
    )
    with st.spinner("Performing comprehensive rating analysis..."):
        df_agg, results = comprehensive_rating_analysis(df_interactions_nna)
        scatter_fig = create_scatter_plot(df_agg, results)
        box_fig = create_box_plot(df_agg, results)
        dist_fig = create_distribution_plot(df_agg)

        col1, _, col2 = st.columns([1, 0.05, 1])
        with col1:
            # st.subheader("Box Plot: A/B Group Comparison")
            st.markdown(
                """
                    <h4 style="text-align: center;">
                        Box Plot: A/B Group Comparison
                    </h4>
                    """,
                unsafe_allow_html=True,
            )

            box_fig.tight_layout(rect=[0, 0, 1, 0.95])
            st.pyplot(box_fig)
        with col2:
            # st.subheader("Distribution Plot: Average Ratings by Group")
            st.markdown(
                """
                    <h4 style="text-align: center;">
                        Distribution Plot: Average Ratings by Group
                    </h4>
                    """,
                unsafe_allow_html=True,
            )
            dist_fig.tight_layout(rect=[0, 0, 1, 0.95])
            st.pyplot(dist_fig)

        st.markdown(
            """
            <div style="text-align: justify;">
            <p>
            In this A/B test analysis,
            the dataset was divided into two groups
            based on the number of ratings (rating count)
            for each recipe, using the median value as the threshold.
            Specifically:

            - **Group A (High Rating Count)**:
            includes recipes with a number of ratings
            greater than the median.

            - **Group B (Low Rating Count)**:
            includes recipes with a number of ratings
            less than or equal to the median.

            The comparison of the average rating scores
            between these two groups is represented in the box plot.
            This chart shows a clear difference in the
            distribution of scores between the two groups.
            More importantly, a p-value = 0
            (in practice, p-value < 0.0001) confirms that
            this difference is highly statistically significant -
            meaning the probability that this difference
            occurred by random chance is extremely low.
            This indicates that, from a statistical standpoint,
            recipes with more ratings genuinely tend to
            receive higher average scores than those with
            fewer ratings.
            </p>
            </div>
            """,
            unsafe_allow_html=True,
        )

        _, col1, _ = st.columns([1, 3, 1])
        with col1:
            st.markdown(
                """
                    <h4 style="text-align: center;">
                        Scatter Plot: Rating Count vs Average Rating
                    </h4>
                    """,
                unsafe_allow_html=True,
            )
            # st.subheader("Scatter Plot: Rating Count vs Average Rating")
            st.pyplot(scatter_fig)

        st.markdown(
            """
            <div style="text-align: justify;">
            <p>
            The scatter plot depicting the direct relationship
            between the number of ratings and the average
            rating score, however, presents a different picture.
            The correlation coefficient of 0.018 - a value
            very close to zero - indicates an almost non-existent
            linear relationship between the two variables.
            This result implies that an increase in the number
            of ratings is not accompanied by a clear,
            consistent change in the average score.
            Therefore, although the A/B test identifies a
            significant difference between the two groups
            divided by the median, the intrinsic relationship
            between these two factors across the entire dataset
            remains very weak and non-linear.
            </p>
            </div>
            """,
            unsafe_allow_html=True,
        )
else:
    st.error("❌ Data not loaded properly. Please refresh the page.")<|MERGE_RESOLUTION|>--- conflicted
+++ resolved
@@ -286,9 +286,6 @@
     # Visualization of recipe distribution by review
     st.subheader("Distribution of the number of reviews by recipe")
     st.markdown(
-<<<<<<< HEAD
-        "This graphs how many reviews each recipe has received. We can see that most recipes have only a few reviews, while a few have many reviews. And there are a few reviews that were reviewed more than 500000 times!"
-=======
         """
                 <div style="text-align: justify;">
                 <p>
@@ -300,7 +297,6 @@
                 </div>
                 """,
         unsafe_allow_html=True,
->>>>>>> b730b45f
     )
     with st.spinner("Generating rating distribution by review..."):
         reviews_per_recipe = df_interactions_nna.group_by("recipe_id").agg(
