"""Users Analysis for the Streamlit app."""

import matplotlib.pyplot as plt
import polars as pl
import seaborn as sns
import streamlit as st

st.set_page_config(
    page_title="Users Analysis",
    page_icon="🍽️",
    layout="wide",
    initial_sidebar_state="expanded",
)
st.markdown(
    """
    <style>
    p { font-size: 1.2rem !important; }
    </style>
    """,
    unsafe_allow_html=True,
)

st.title("👥 Users Analysis")
st.markdown("""
            User behavior patterns and engagement metrics
            """)


@st.cache_data(show_spinner="Computing user statistics...")  # type: ignore[misc]
def compute_reviews_per_user(_df_interactions: pl.DataFrame) -> pl.DataFrame:
    """Compute number of reviews per user (cached).

    Args:
        _df_interactions: DataFrame with interactions data

    Returns:
        DataFrame with user_id and nb_reviews columns
    """
    return _df_interactions.group_by("user_id").agg(
        pl.len().alias("nb_reviews"),
    )


@st.cache_data(show_spinner="Computing user ratings...")  # type: ignore[misc]
def compute_user_stats(_df_interactions: pl.DataFrame) -> pl.DataFrame:
    """Compute user statistics including mean rating (cached).

    Args:
        _df_interactions: DataFrame with interactions data

    Returns:
        DataFrame with user_id, nb_reviews, and mean_rating columns
    """
    return _df_interactions.group_by("user_id").agg(
        [
            pl.len().alias("nb_reviews"),
            pl.col("rating").mean().alias("mean_rating"),
        ],
    )


<<<<<<< HEAD
@st.cache_data  # type: ignore[misc]
def categorize_users(_reviews_per_user: pl.DataFrame) -> pl.Series:
    """Categorize users by number of reviews (cached).

    Args:
        _reviews_per_user: DataFrame with nb_reviews column
=======
st.title("Users Analysis")
st.markdown(
    "This page provides an analysis of user behavior on the Mangetamain platform. We will explore the distribution of reviews per user, categorize users based on their activity levels, and examine the relationship between user activity and average ratings.",
)

if "data_loaded" in st.session_state and st.session_state.data_loaded:
    df_interactions = st.session_state.df_interactions_nna

    # Distribution of number of reviews per user
    st.subheader("Distribution of number of reviews per user")
    reviews_per_user = compute_reviews_per_user(df_interactions)

    fig, ax = plt.subplots()
    sns.histplot(
        reviews_per_user["nb_reviews"].to_pandas(),
        bins=30,
        log_scale=(False, True),
        ax=ax,
    )
    sns.despine()

    st.pyplot(fig)
    plt.close(fig)  # Free memory fig
    st.markdown(
        """
        This graph shows a highly unbalanced distribution: the majority of recipes have only a small number of reviews,
        while a minority attract a huge number of comments. This illustrates a "long tail" phenomenon where a handful
        of very popular recipes generate a large part of the activity, while most remain largely unrated.
        On a logarithmic scale, this inequality becomes more visible.

        The majority of users leave only one review, indicating many are occasional users. In contrast, a minority of
        very active users produce a large volume of comments. This reflects a two-tiered community: many passive
        consumers and a few loyal contributors. We observe that someone has made approximately 7,500 reviews—likely
        either a bot or an enthusiast.
        """,
    )
>>>>>>> 0bf7e30d

    Returns:
        Series with categorized user counts
    """
    reviews_per_user_pd = _reviews_per_user.to_pandas()

    def categorize_user(n: int) -> str:
        """Simple categorization of users based on number of reviews.

        Args:
            n: number of review per user.

        """
<<<<<<< HEAD
        OCC = 1
        REGULAR = 5
        ACTIVE = 20
        if n == OCC:
            return "Occasionnel (1 review)"
        elif n <= REGULAR:
            return "Régulier (2-5 reviews)"
        elif n <= ACTIVE:
            return "Actif (6-20 reviews)"
        else:
            return "Super-actif (>20 reviews)"

    return reviews_per_user_pd["nb_reviews"].apply(categorize_user).value_counts()


if "data_loaded" in st.session_state and st.session_state.data_loaded:
    df_interactions = st.session_state.df_interactions_nna

    # Distribution of number of reviews per user
    st.markdown("---")
    col1, col2, col3 = st.columns(3)
    with col1:
        st.subheader("Distribution of reviews per user")
        reviews_per_user = compute_reviews_per_user(df_interactions)

        fig, ax = plt.subplots()
        sns.histplot(
            reviews_per_user["nb_reviews"].to_pandas(),
            bins=30,
            log_scale=(False, True),
            ax=ax,
        )
        sns.despine()
        plt.tight_layout(rect=[0, 0, 1, 0.95])
        st.pyplot(fig)
        plt.close(fig)  # Free memory fig

    with col2:
        st.subheader("User categorization")

        user_categories = categorize_users(reviews_per_user)

        fig, ax = plt.subplots()
        sns.barplot(
            x=user_categories.index,
            y=user_categories.values,
            ax=ax,
            palette="Blues_r",
            hue=user_categories.index,
        )
        ax.set_xlabel("User Category")
        ax.set_ylabel("Number of Users")
        plt.xticks(rotation=25)
        sns.despine()
        plt.tight_layout(rect=[0, 0, 1, 0.95])
        st.pyplot(fig)
        plt.close(fig)  # Free memory

    with col3:
        # Average rating per user
        st.subheader("Average rating per user")
        df_user_stats = compute_user_stats(df_interactions)
        fig, ax = plt.subplots()
        sns.scatterplot(
            data=df_user_stats.to_pandas(),
            x="nb_reviews",
            y="mean_rating",
            ax=ax,
        )
        ax.set_xlabel("Number of Reviews")
        ax.set_ylabel("Average Rating")
        sns.despine()
        plt.tight_layout(rect=[0, 0, 1, 0.95])
        st.pyplot(fig)
        plt.close(fig)  # Free memory
=======
        reviews_per_user_pd = _reviews_per_user.to_pandas()

        def categorize_user(n: int) -> str:
            """Simple categorization of users based on number of reviews.

            Args:
                n: number of review per user.

            """
            OCC = 1
            REGULAR = 5
            ACTIVE = 20
            if n == OCC:
                return "Occasionnel (1 review)"
            elif n <= REGULAR:
                return "Régulier (2-5 reviews)"
            elif n <= ACTIVE:
                return "Actif (6-20 reviews)"
            else:
                return "Super-actif (>20 reviews)"

        return reviews_per_user_pd["nb_reviews"].apply(categorize_user).value_counts()

    user_categories = categorize_users(reviews_per_user)

    fig, ax = plt.subplots()
    sns.barplot(
        x=user_categories.index,
        y=user_categories.values,
        ax=ax,
        palette="Blues_r",
        hue=user_categories.index,
    )
    ax.set_xlabel("User Category")
    ax.set_ylabel("Number of Users")
    plt.xticks(rotation=25)
    sns.despine()
    st.pyplot(fig)
    plt.close(fig)  # Free memory
    st.markdown(
        """
        **User Categorization by Activity:**

        We observe that "occasional" users dominate, followed by a smaller core of regular and active users.
        "Super-active" users (>20 reviews) are rare but essential: they drive the platform and generate quality content.
        This typology allows us to adapt our community engagement strategy accordingly.
        """,
    )

    # Average rating per user
    st.subheader("Average rating per user")
    df_user_stats = compute_user_stats(df_interactions)
    fig, ax = plt.subplots()
    sns.scatterplot(
        data=df_user_stats.to_pandas(),
        x="nb_reviews",
        y="mean_rating",
        ax=ax,
    )
    ax.set_xlabel("Number of Reviews")
    ax.set_ylabel("Average Rating")
    sns.despine()
    st.pyplot(fig)
    plt.close(fig)  # Free memory
    st.markdown(
        """
        This scatter plot illustrates the relationship between user activity (number of reviews) and their average rating.
        We observe that less active users tend to give lower ratings, while more active users show more variability in
        their ratings. This could suggest that occasional users are less generous or more critical, or only comment when
        they don't like a recipe. In contrast, frequent reviewers tend to give five-star ratings.

        We can also see some outliers with a very high number of ratings almost set to five stars—we suspect these to be bots.
        """,
    )
>>>>>>> 0bf7e30d
<|MERGE_RESOLUTION|>--- conflicted
+++ resolved
@@ -59,17 +59,12 @@
     )
 
 
-<<<<<<< HEAD
-@st.cache_data  # type: ignore[misc]
-def categorize_users(_reviews_per_user: pl.DataFrame) -> pl.Series:
-    """Categorize users by number of reviews (cached).
-
-    Args:
-        _reviews_per_user: DataFrame with nb_reviews column
-=======
-st.title("Users Analysis")
 st.markdown(
-    "This page provides an analysis of user behavior on the Mangetamain platform. We will explore the distribution of reviews per user, categorize users based on their activity levels, and examine the relationship between user activity and average ratings.",
+    """
+    This page provides an analysis of user behavior on the Mangetamain platform.
+    We will explore the distribution of reviews per user,
+    categorize users based on their activity levels,
+    and examine the relationship between user activity and average ratings."""
 )
 
 if "data_loaded" in st.session_state and st.session_state.data_loaded:
@@ -103,7 +98,17 @@
         either a bot or an enthusiast.
         """,
     )
->>>>>>> 0bf7e30d
+
+    # User categorization
+    st.subheader("User categorization")
+
+
+@st.cache_data  # type: ignore[misc]
+def categorize_users(_reviews_per_user: pl.DataFrame) -> pl.Series:
+    """Categorize users by number of reviews (cached).
+
+    Args:
+        _reviews_per_user: DataFrame with nb_reviews column
 
     Returns:
         Series with categorized user counts
@@ -117,7 +122,6 @@
             n: number of review per user.
 
         """
-<<<<<<< HEAD
         OCC = 1
         REGULAR = 5
         ACTIVE = 20
@@ -175,6 +179,15 @@
         plt.tight_layout(rect=[0, 0, 1, 0.95])
         st.pyplot(fig)
         plt.close(fig)  # Free memory
+        st.markdown(
+            """
+            **User Categorization by Activity:**
+
+            We observe that "occasional" users dominate, followed by a smaller core of regular and active users.
+            "Super-active" users (>20 reviews) are rare but essential: they drive the platform and generate quality content.
+            This typology allows us to adapt our community engagement strategy accordingly.
+            """,
+        )
 
     with col3:
         # Average rating per user
@@ -193,79 +206,13 @@
         plt.tight_layout(rect=[0, 0, 1, 0.95])
         st.pyplot(fig)
         plt.close(fig)  # Free memory
-=======
-        reviews_per_user_pd = _reviews_per_user.to_pandas()
-
-        def categorize_user(n: int) -> str:
-            """Simple categorization of users based on number of reviews.
-
-            Args:
-                n: number of review per user.
-
+        st.markdown(
             """
-            OCC = 1
-            REGULAR = 5
-            ACTIVE = 20
-            if n == OCC:
-                return "Occasionnel (1 review)"
-            elif n <= REGULAR:
-                return "Régulier (2-5 reviews)"
-            elif n <= ACTIVE:
-                return "Actif (6-20 reviews)"
-            else:
-                return "Super-actif (>20 reviews)"
-
-        return reviews_per_user_pd["nb_reviews"].apply(categorize_user).value_counts()
-
-    user_categories = categorize_users(reviews_per_user)
-
-    fig, ax = plt.subplots()
-    sns.barplot(
-        x=user_categories.index,
-        y=user_categories.values,
-        ax=ax,
-        palette="Blues_r",
-        hue=user_categories.index,
-    )
-    ax.set_xlabel("User Category")
-    ax.set_ylabel("Number of Users")
-    plt.xticks(rotation=25)
-    sns.despine()
-    st.pyplot(fig)
-    plt.close(fig)  # Free memory
-    st.markdown(
-        """
-        **User Categorization by Activity:**
-
-        We observe that "occasional" users dominate, followed by a smaller core of regular and active users.
-        "Super-active" users (>20 reviews) are rare but essential: they drive the platform and generate quality content.
-        This typology allows us to adapt our community engagement strategy accordingly.
-        """,
-    )
-
-    # Average rating per user
-    st.subheader("Average rating per user")
-    df_user_stats = compute_user_stats(df_interactions)
-    fig, ax = plt.subplots()
-    sns.scatterplot(
-        data=df_user_stats.to_pandas(),
-        x="nb_reviews",
-        y="mean_rating",
-        ax=ax,
-    )
-    ax.set_xlabel("Number of Reviews")
-    ax.set_ylabel("Average Rating")
-    sns.despine()
-    st.pyplot(fig)
-    plt.close(fig)  # Free memory
-    st.markdown(
-        """
-        This scatter plot illustrates the relationship between user activity (number of reviews) and their average rating.
-        We observe that less active users tend to give lower ratings, while more active users show more variability in
-        their ratings. This could suggest that occasional users are less generous or more critical, or only comment when
-        they don't like a recipe. In contrast, frequent reviewers tend to give five-star ratings.
-
-        We can also see some outliers with a very high number of ratings almost set to five stars—we suspect these to be bots.
-        """,
-    )
->>>>>>> 0bf7e30d
+            This scatter plot illustrates the relationship between user activity (number of reviews) and their average rating.
+            We observe that less active users tend to give lower ratings, while more active users show more variability in
+            their ratings. This could suggest that occasional users are less generous or more critical, or only comment when
+            they don't like a recipe. In contrast, frequent reviewers tend to give five-star ratings.
+
+            We can also see some outliers with a very high number of ratings almost set to five stars—we suspect these to be bots.
+            """,
+        )