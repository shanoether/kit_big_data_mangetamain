--- conflicted
+++ resolved
@@ -11,7 +11,6 @@
     layout="wide",
     initial_sidebar_state="expanded",
 )
-<<<<<<< HEAD
 st.markdown(
     """
     <style>
@@ -27,7 +26,6 @@
 You can explore the distribution of reviews per user, categorize users based on their activity,
 and analyze average ratings given by users.
 """)
-=======
 
 
 @st.cache_data(show_spinner="Computing user statistics...")  # type: ignore[misc]
@@ -64,7 +62,6 @@
 
 
 st.title("Users Analysis")
->>>>>>> 9335bd40
 
 if "data_loaded" in st.session_state and st.session_state.data_loaded:
     df_interactions = st.session_state.df_interactions_nna
@@ -72,14 +69,6 @@
     # Distribution of number of reviews per user
     st.markdown("---")
     st.subheader("Distribution of number of reviews per user")
-<<<<<<< HEAD
-    col1, col2, col3 = st.columns([1, 1, 1])
-
-    with col1:
-        reviews_per_user = df_interactions.group_by("user_id").agg(
-            pl.len().alias("nb_reviews"),
-        )
-=======
     reviews_per_user = compute_reviews_per_user(df_interactions)
 
     fig, ax = plt.subplots()
@@ -92,29 +81,11 @@
     sns.despine()
     st.pyplot(fig)
     plt.close(fig)  # Free memory fig
->>>>>>> 9335bd40
 
-        fig, ax = plt.subplots()
-        sns.histplot(
-            reviews_per_user["nb_reviews"].to_pandas(),
-            bins=30,
-            log_scale=(False, True),
-            ax=ax,
-        )
-        sns.despine()
-        st.pyplot(fig)
-
-<<<<<<< HEAD
     with col2:
         # User categorization
         st.subheader("User categorization")
 
-        reviews_per_user_pd = reviews_per_user.to_pandas()
-
-        def categorize_user(n: int) -> str:
-            """Simple categorization of users based on number of reviews.
-
-=======
     @st.cache_data  # type: ignore[misc]
     def categorize_users(_reviews_per_user: pl.DataFrame) -> pl.Series:
         """Categorize users by number of reviews (cached).
@@ -130,7 +101,6 @@
         def categorize_user(n: int) -> str:
             """Simple categorization of users based on number of reviews.
 
->>>>>>> 9335bd40
             Args:
                 n: number of review per user.
 
@@ -146,43 +116,6 @@
                 return "Actif (6-20 reviews)"
             else:
                 return "Super-actif (>20 reviews)"
-<<<<<<< HEAD
-
-        user_categories = (
-            reviews_per_user_pd["nb_reviews"].apply(categorize_user).value_counts()
-        )
-
-        fig, ax = plt.subplots()
-        sns.barplot(
-            x=user_categories.index,
-            y=user_categories.values,
-            ax=ax,
-            palette="Blues_r",
-            hue=user_categories.index,
-        )
-        plt.xticks(rotation=25)
-        sns.despine()
-        st.pyplot(fig)
-
-    with col3:
-        # Average rating per user
-        st.subheader("Average rating per user")
-        df_user_stats = df_interactions.group_by("user_id").agg(
-            [
-                pl.len().alias("nb_reviews"),
-                pl.col("rating").mean().alias("mean_rating"),
-            ],
-        )
-        fig, ax = plt.subplots()
-        sns.scatterplot(
-            data=df_user_stats.to_pandas(),
-            x="nb_reviews",
-            y="mean_rating",
-            ax=ax,
-        )
-        sns.despine()
-        st.pyplot(fig)
-=======
 
         return reviews_per_user_pd["nb_reviews"].apply(categorize_user).value_counts()
 
@@ -217,5 +150,4 @@
     ax.set_ylabel("Average Rating")
     sns.despine()
     st.pyplot(fig)
-    plt.close(fig)  # Free memory
->>>>>>> 9335bd40
+    plt.close(fig)  # Free memory