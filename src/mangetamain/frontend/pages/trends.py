"""Trends analysis page of the Streamlit app."""

import matplotlib.pyplot as plt
import polars as pl
import seaborn as sns
import streamlit as st

st.set_page_config(
    page_title="Trends",
    page_icon="🍽️",
    layout="centered",
    initial_sidebar_state="expanded",
)
<<<<<<< HEAD
st.title("📈 Trends")
=======
>>>>>>> 9335bd40


@st.cache_data(show_spinner="Computing trends...")
def compute_yearly_trends(_df_interactions: pl.DataFrame) -> pl.DataFrame:
    """Compute average ratings per year (cached).

    Args:
        _df_interactions: DataFrame with interactions data

    Returns:
        DataFrame with year and mean_rating columns
    """
    df_interaction = _df_interactions.with_columns(
        pl.col("date").dt.year().alias("year"),
    )
    return (
        df_interaction.group_by("year")
        .agg(pl.col("rating").mean().alias("mean_rating"))
        .sort("year")
    )


@st.cache_data(show_spinner="Computing monthly trends...")
def compute_monthly_trends(_df_interactions: pl.DataFrame) -> pl.DataFrame:
    """Compute number of reviews per month and year (cached).

    Args:
        _df_interactions: DataFrame with interactions data

    Returns:
        DataFrame with year, month, and nb_reviews columns
    """
    df_interaction = _df_interactions.with_columns(
        [
            pl.col("date").dt.year().alias("year"),
            pl.col("date").dt.month().alias("month"),
        ],
    )
    return (
        df_interaction.group_by(["year", "month"])
        .agg(pl.len().alias("nb_reviews"))
        .sort(["year", "month"])
    )


st.title("Trends")

if "data_loaded" in st.session_state and st.session_state.data_loaded:
    df_interactions = st.session_state.df_interactions_nna

    # Evolution of average ratings
    st.subheader("Evolution of average ratings per year")
    mean_by_year = compute_yearly_trends(df_interactions)

    fig, ax = plt.subplots()
    sns.lineplot(
        data=mean_by_year,
        x="year",
        y="mean_rating",
        marker="o",
        ax=ax,
    )
    ax.set_ylim(0, 5)
    ax.grid()
    plt.xticks(range(2000, 2019, 3))
    sns.despine()
    st.pyplot(fig)
    plt.close(fig)  # Free memory

    # Number of reviews per month and year
    st.subheader("Number of reviews per month and year")
    monthly_counts = compute_monthly_trends(df_interactions)

    fig, ax = plt.subplots()
    sns.lineplot(
        data=monthly_counts,
        x="month",
        y="nb_reviews",
        hue="year",
        marker="o",
        ax=ax,
    )
    plt.xticks(range(1, 13))
    sns.despine()
    st.pyplot(fig)
    plt.close(fig)  # Free memory<|MERGE_RESOLUTION|>--- conflicted
+++ resolved
@@ -11,10 +11,13 @@
     layout="centered",
     initial_sidebar_state="expanded",
 )
-<<<<<<< HEAD
 st.title("📈 Trends")
-=======
->>>>>>> 9335bd40
+
+if "data_loaded" in st.session_state and st.session_state.data_loaded:
+    df_interactions = st.session_state.df_interactions_nna
+
+    # Parsing des dates
+    df_interaction = df_interactions.with_columns(
 
 
 @st.cache_data(show_spinner="Computing trends...")
