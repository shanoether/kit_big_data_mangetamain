version = 1
revision = 3
requires-python = ">=3.12"
resolution-markers = [
    "python_full_version >= '3.14'",
    "python_full_version < '3.14'",
]

[[package]]
name = "altair"
version = "5.5.0"
source = { registry = "https://pypi.org/simple" }
dependencies = [
    { name = "jinja2" },
    { name = "jsonschema" },
    { name = "narwhals" },
    { name = "packaging" },
    { name = "typing-extensions", marker = "python_full_version < '3.14'" },
]
sdist = { url = "https://files.pythonhosted.org/packages/16/b1/f2969c7bdb8ad8bbdda031687defdce2c19afba2aa2c8e1d2a17f78376d8/altair-5.5.0.tar.gz", hash = "sha256:d960ebe6178c56de3855a68c47b516be38640b73fb3b5111c2a9ca90546dd73d", size = 705305, upload-time = "2024-11-23T23:39:58.542Z" }
wheels = [
    { url = "https://files.pythonhosted.org/packages/aa/f3/0b6ced594e51cc95d8c1fc1640d3623770d01e4969d29c0bd09945fafefa/altair-5.5.0-py3-none-any.whl", hash = "sha256:91a310b926508d560fe0148d02a194f38b824122641ef528113d029fcd129f8c", size = 731200, upload-time = "2024-11-23T23:39:56.4Z" },
]

[[package]]
name = "anyio"
version = "4.11.0"
source = { registry = "https://pypi.org/simple" }
dependencies = [
    { name = "idna" },
    { name = "sniffio" },
    { name = "typing-extensions", marker = "python_full_version < '3.13'" },
]
sdist = { url = "https://files.pythonhosted.org/packages/c6/78/7d432127c41b50bccba979505f272c16cbcadcc33645d5fa3a738110ae75/anyio-4.11.0.tar.gz", hash = "sha256:82a8d0b81e318cc5ce71a5f1f8b5c4e63619620b63141ef8c995fa0db95a57c4", size = 219094, upload-time = "2025-09-23T09:19:12.58Z" }
wheels = [
    { url = "https://files.pythonhosted.org/packages/15/b3/9b1a8074496371342ec1e796a96f99c82c945a339cd81a8e73de28b4cf9e/anyio-4.11.0-py3-none-any.whl", hash = "sha256:0287e96f4d26d4149305414d4e3bc32f0dcd0862365a4bddea19d7a1ec38c4fc", size = 109097, upload-time = "2025-09-23T09:19:10.601Z" },
]

[[package]]
name = "appnope"
version = "0.1.4"
source = { registry = "https://pypi.org/simple" }
sdist = { url = "https://files.pythonhosted.org/packages/35/5d/752690df9ef5b76e169e68d6a129fa6d08a7100ca7f754c89495db3c6019/appnope-0.1.4.tar.gz", hash = "sha256:1de3860566df9caf38f01f86f65e0e13e379af54f9e4bee1e66b48f2efffd1ee", size = 4170, upload-time = "2024-02-06T09:43:11.258Z" }
wheels = [
    { url = "https://files.pythonhosted.org/packages/81/29/5ecc3a15d5a33e31b26c11426c45c501e439cb865d0bff96315d86443b78/appnope-0.1.4-py2.py3-none-any.whl", hash = "sha256:502575ee11cd7a28c0205f379b525beefebab9d161b7c964670864014ed7213c", size = 4321, upload-time = "2024-02-06T09:43:09.663Z" },
]

[[package]]
name = "argon2-cffi"
version = "25.1.0"
source = { registry = "https://pypi.org/simple" }
dependencies = [
    { name = "argon2-cffi-bindings" },
]
sdist = { url = "https://files.pythonhosted.org/packages/0e/89/ce5af8a7d472a67cc819d5d998aa8c82c5d860608c4db9f46f1162d7dab9/argon2_cffi-25.1.0.tar.gz", hash = "sha256:694ae5cc8a42f4c4e2bf2ca0e64e51e23a040c6a517a85074683d3959e1346c1", size = 45706, upload-time = "2025-06-03T06:55:32.073Z" }
wheels = [
    { url = "https://files.pythonhosted.org/packages/4f/d3/a8b22fa575b297cd6e3e3b0155c7e25db170edf1c74783d6a31a2490b8d9/argon2_cffi-25.1.0-py3-none-any.whl", hash = "sha256:fdc8b074db390fccb6eb4a3604ae7231f219aa669a2652e0f20e16ba513d5741", size = 14657, upload-time = "2025-06-03T06:55:30.804Z" },
]

[[package]]
name = "argon2-cffi-bindings"
version = "25.1.0"
source = { registry = "https://pypi.org/simple" }
dependencies = [
    { name = "cffi" },
]
sdist = { url = "https://files.pythonhosted.org/packages/5c/2d/db8af0df73c1cf454f71b2bbe5e356b8c1f8041c979f505b3d3186e520a9/argon2_cffi_bindings-25.1.0.tar.gz", hash = "sha256:b957f3e6ea4d55d820e40ff76f450952807013d361a65d7f28acc0acbf29229d", size = 1783441, upload-time = "2025-07-30T10:02:05.147Z" }
wheels = [
    { url = "https://files.pythonhosted.org/packages/60/97/3c0a35f46e52108d4707c44b95cfe2afcafc50800b5450c197454569b776/argon2_cffi_bindings-25.1.0-cp314-cp314t-macosx_10_13_universal2.whl", hash = "sha256:3d3f05610594151994ca9ccb3c771115bdb4daef161976a266f0dd8aa9996b8f", size = 54393, upload-time = "2025-07-30T10:01:40.97Z" },
    { url = "https://files.pythonhosted.org/packages/9d/f4/98bbd6ee89febd4f212696f13c03ca302b8552e7dbf9c8efa11ea4a388c3/argon2_cffi_bindings-25.1.0-cp314-cp314t-macosx_10_13_x86_64.whl", hash = "sha256:8b8efee945193e667a396cbc7b4fb7d357297d6234d30a489905d96caabde56b", size = 29328, upload-time = "2025-07-30T10:01:41.916Z" },
    { url = "https://files.pythonhosted.org/packages/43/24/90a01c0ef12ac91a6be05969f29944643bc1e5e461155ae6559befa8f00b/argon2_cffi_bindings-25.1.0-cp314-cp314t-macosx_11_0_arm64.whl", hash = "sha256:3c6702abc36bf3ccba3f802b799505def420a1b7039862014a65db3205967f5a", size = 31269, upload-time = "2025-07-30T10:01:42.716Z" },
    { url = "https://files.pythonhosted.org/packages/d4/d3/942aa10782b2697eee7af5e12eeff5ebb325ccfb86dd8abda54174e377e4/argon2_cffi_bindings-25.1.0-cp314-cp314t-manylinux_2_26_aarch64.manylinux_2_28_aarch64.whl", hash = "sha256:a1c70058c6ab1e352304ac7e3b52554daadacd8d453c1752e547c76e9c99ac44", size = 86558, upload-time = "2025-07-30T10:01:43.943Z" },
    { url = "https://files.pythonhosted.org/packages/0d/82/b484f702fec5536e71836fc2dbc8c5267b3f6e78d2d539b4eaa6f0db8bf8/argon2_cffi_bindings-25.1.0-cp314-cp314t-manylinux_2_26_x86_64.manylinux_2_28_x86_64.whl", hash = "sha256:e2fd3bfbff3c5d74fef31a722f729bf93500910db650c925c2d6ef879a7e51cb", size = 92364, upload-time = "2025-07-30T10:01:44.887Z" },
    { url = "https://files.pythonhosted.org/packages/c9/c1/a606ff83b3f1735f3759ad0f2cd9e038a0ad11a3de3b6c673aa41c24bb7b/argon2_cffi_bindings-25.1.0-cp314-cp314t-musllinux_1_2_aarch64.whl", hash = "sha256:c4f9665de60b1b0e99bcd6be4f17d90339698ce954cfd8d9cf4f91c995165a92", size = 85637, upload-time = "2025-07-30T10:01:46.225Z" },
    { url = "https://files.pythonhosted.org/packages/44/b4/678503f12aceb0262f84fa201f6027ed77d71c5019ae03b399b97caa2f19/argon2_cffi_bindings-25.1.0-cp314-cp314t-musllinux_1_2_x86_64.whl", hash = "sha256:ba92837e4a9aa6a508c8d2d7883ed5a8f6c308c89a4790e1e447a220deb79a85", size = 91934, upload-time = "2025-07-30T10:01:47.203Z" },
    { url = "https://files.pythonhosted.org/packages/f0/c7/f36bd08ef9bd9f0a9cff9428406651f5937ce27b6c5b07b92d41f91ae541/argon2_cffi_bindings-25.1.0-cp314-cp314t-win32.whl", hash = "sha256:84a461d4d84ae1295871329b346a97f68eade8c53b6ed9a7ca2d7467f3c8ff6f", size = 28158, upload-time = "2025-07-30T10:01:48.341Z" },
    { url = "https://files.pythonhosted.org/packages/b3/80/0106a7448abb24a2c467bf7d527fe5413b7fdfa4ad6d6a96a43a62ef3988/argon2_cffi_bindings-25.1.0-cp314-cp314t-win_amd64.whl", hash = "sha256:b55aec3565b65f56455eebc9b9f34130440404f27fe21c3b375bf1ea4d8fbae6", size = 32597, upload-time = "2025-07-30T10:01:49.112Z" },
    { url = "https://files.pythonhosted.org/packages/05/b8/d663c9caea07e9180b2cb662772865230715cbd573ba3b5e81793d580316/argon2_cffi_bindings-25.1.0-cp314-cp314t-win_arm64.whl", hash = "sha256:87c33a52407e4c41f3b70a9c2d3f6056d88b10dad7695be708c5021673f55623", size = 28231, upload-time = "2025-07-30T10:01:49.92Z" },
    { url = "https://files.pythonhosted.org/packages/1d/57/96b8b9f93166147826da5f90376e784a10582dd39a393c99bb62cfcf52f0/argon2_cffi_bindings-25.1.0-cp39-abi3-macosx_10_9_universal2.whl", hash = "sha256:aecba1723ae35330a008418a91ea6cfcedf6d31e5fbaa056a166462ff066d500", size = 54121, upload-time = "2025-07-30T10:01:50.815Z" },
    { url = "https://files.pythonhosted.org/packages/0a/08/a9bebdb2e0e602dde230bdde8021b29f71f7841bd54801bcfd514acb5dcf/argon2_cffi_bindings-25.1.0-cp39-abi3-macosx_10_9_x86_64.whl", hash = "sha256:2630b6240b495dfab90aebe159ff784d08ea999aa4b0d17efa734055a07d2f44", size = 29177, upload-time = "2025-07-30T10:01:51.681Z" },
    { url = "https://files.pythonhosted.org/packages/b6/02/d297943bcacf05e4f2a94ab6f462831dc20158614e5d067c35d4e63b9acb/argon2_cffi_bindings-25.1.0-cp39-abi3-macosx_11_0_arm64.whl", hash = "sha256:7aef0c91e2c0fbca6fc68e7555aa60ef7008a739cbe045541e438373bc54d2b0", size = 31090, upload-time = "2025-07-30T10:01:53.184Z" },
    { url = "https://files.pythonhosted.org/packages/c1/93/44365f3d75053e53893ec6d733e4a5e3147502663554b4d864587c7828a7/argon2_cffi_bindings-25.1.0-cp39-abi3-manylinux_2_26_aarch64.manylinux_2_28_aarch64.whl", hash = "sha256:1e021e87faa76ae0d413b619fe2b65ab9a037f24c60a1e6cc43457ae20de6dc6", size = 81246, upload-time = "2025-07-30T10:01:54.145Z" },
    { url = "https://files.pythonhosted.org/packages/09/52/94108adfdd6e2ddf58be64f959a0b9c7d4ef2fa71086c38356d22dc501ea/argon2_cffi_bindings-25.1.0-cp39-abi3-manylinux_2_26_x86_64.manylinux_2_28_x86_64.whl", hash = "sha256:d3e924cfc503018a714f94a49a149fdc0b644eaead5d1f089330399134fa028a", size = 87126, upload-time = "2025-07-30T10:01:55.074Z" },
    { url = "https://files.pythonhosted.org/packages/72/70/7a2993a12b0ffa2a9271259b79cc616e2389ed1a4d93842fac5a1f923ffd/argon2_cffi_bindings-25.1.0-cp39-abi3-musllinux_1_2_aarch64.whl", hash = "sha256:c87b72589133f0346a1cb8d5ecca4b933e3c9b64656c9d175270a000e73b288d", size = 80343, upload-time = "2025-07-30T10:01:56.007Z" },
    { url = "https://files.pythonhosted.org/packages/78/9a/4e5157d893ffc712b74dbd868c7f62365618266982b64accab26bab01edc/argon2_cffi_bindings-25.1.0-cp39-abi3-musllinux_1_2_x86_64.whl", hash = "sha256:1db89609c06afa1a214a69a462ea741cf735b29a57530478c06eb81dd403de99", size = 86777, upload-time = "2025-07-30T10:01:56.943Z" },
    { url = "https://files.pythonhosted.org/packages/74/cd/15777dfde1c29d96de7f18edf4cc94c385646852e7c7b0320aa91ccca583/argon2_cffi_bindings-25.1.0-cp39-abi3-win32.whl", hash = "sha256:473bcb5f82924b1becbb637b63303ec8d10e84c8d241119419897a26116515d2", size = 27180, upload-time = "2025-07-30T10:01:57.759Z" },
    { url = "https://files.pythonhosted.org/packages/e2/c6/a759ece8f1829d1f162261226fbfd2c6832b3ff7657384045286d2afa384/argon2_cffi_bindings-25.1.0-cp39-abi3-win_amd64.whl", hash = "sha256:a98cd7d17e9f7ce244c0803cad3c23a7d379c301ba618a5fa76a67d116618b98", size = 31715, upload-time = "2025-07-30T10:01:58.56Z" },
    { url = "https://files.pythonhosted.org/packages/42/b9/f8d6fa329ab25128b7e98fd83a3cb34d9db5b059a9847eddb840a0af45dd/argon2_cffi_bindings-25.1.0-cp39-abi3-win_arm64.whl", hash = "sha256:b0fdbcf513833809c882823f98dc2f931cf659d9a1429616ac3adebb49f5db94", size = 27149, upload-time = "2025-07-30T10:01:59.329Z" },
]

[[package]]
name = "arrow"
version = "1.3.0"
source = { registry = "https://pypi.org/simple" }
dependencies = [
    { name = "python-dateutil" },
    { name = "types-python-dateutil" },
]
sdist = { url = "https://files.pythonhosted.org/packages/2e/00/0f6e8fcdb23ea632c866620cc872729ff43ed91d284c866b515c6342b173/arrow-1.3.0.tar.gz", hash = "sha256:d4540617648cb5f895730f1ad8c82a65f2dad0166f57b75f3ca54759c4d67a85", size = 131960, upload-time = "2023-09-30T22:11:18.25Z" }
wheels = [
    { url = "https://files.pythonhosted.org/packages/f8/ed/e97229a566617f2ae958a6b13e7cc0f585470eac730a73e9e82c32a3cdd2/arrow-1.3.0-py3-none-any.whl", hash = "sha256:c728b120ebc00eb84e01882a6f5e7927a53960aa990ce7dd2b10f39005a67f80", size = 66419, upload-time = "2023-09-30T22:11:16.072Z" },
]

[[package]]
name = "asttokens"
version = "3.0.0"
source = { registry = "https://pypi.org/simple" }
sdist = { url = "https://files.pythonhosted.org/packages/4a/e7/82da0a03e7ba5141f05cce0d302e6eed121ae055e0456ca228bf693984bc/asttokens-3.0.0.tar.gz", hash = "sha256:0dcd8baa8d62b0c1d118b399b2ddba3c4aff271d0d7a9e0d4c1681c79035bbc7", size = 61978, upload-time = "2024-11-30T04:30:14.439Z" }
wheels = [
    { url = "https://files.pythonhosted.org/packages/25/8a/c46dcc25341b5bce5472c718902eb3d38600a903b14fa6aeecef3f21a46f/asttokens-3.0.0-py3-none-any.whl", hash = "sha256:e3078351a059199dd5138cb1c706e6430c05eff2ff136af5eb4790f9d28932e2", size = 26918, upload-time = "2024-11-30T04:30:10.946Z" },
]

[[package]]
name = "async-lru"
version = "2.0.5"
source = { registry = "https://pypi.org/simple" }
sdist = { url = "https://files.pythonhosted.org/packages/b2/4d/71ec4d3939dc755264f680f6c2b4906423a304c3d18e96853f0a595dfe97/async_lru-2.0.5.tar.gz", hash = "sha256:481d52ccdd27275f42c43a928b4a50c3bfb2d67af4e78b170e3e0bb39c66e5bb", size = 10380, upload-time = "2025-03-16T17:25:36.919Z" }
wheels = [
    { url = "https://files.pythonhosted.org/packages/03/49/d10027df9fce941cb8184e78a02857af36360d33e1721df81c5ed2179a1a/async_lru-2.0.5-py3-none-any.whl", hash = "sha256:ab95404d8d2605310d345932697371a5f40def0487c03d6d0ad9138de52c9943", size = 6069, upload-time = "2025-03-16T17:25:35.422Z" },
]

[[package]]
name = "attrs"
version = "25.3.0"
source = { registry = "https://pypi.org/simple" }
sdist = { url = "https://files.pythonhosted.org/packages/5a/b0/1367933a8532ee6ff8d63537de4f1177af4bff9f3e829baf7331f595bb24/attrs-25.3.0.tar.gz", hash = "sha256:75d7cefc7fb576747b2c81b4442d4d4a1ce0900973527c011d1030fd3bf4af1b", size = 812032, upload-time = "2025-03-13T11:10:22.779Z" }
wheels = [
    { url = "https://files.pythonhosted.org/packages/77/06/bb80f5f86020c4551da315d78b3ab75e8228f89f0162f2c3a819e407941a/attrs-25.3.0-py3-none-any.whl", hash = "sha256:427318ce031701fea540783410126f03899a97ffc6f61596ad581ac2e40e3bc3", size = 63815, upload-time = "2025-03-13T11:10:21.14Z" },
]

[[package]]
name = "babel"
version = "2.17.0"
source = { registry = "https://pypi.org/simple" }
sdist = { url = "https://files.pythonhosted.org/packages/7d/6b/d52e42361e1aa00709585ecc30b3f9684b3ab62530771402248b1b1d6240/babel-2.17.0.tar.gz", hash = "sha256:0c54cffb19f690cdcc52a3b50bcbf71e07a808d1c80d549f2459b9d2cf0afb9d", size = 9951852, upload-time = "2025-02-01T15:17:41.026Z" }
wheels = [
    { url = "https://files.pythonhosted.org/packages/b7/b8/3fe70c75fe32afc4bb507f75563d39bc5642255d1d94f1f23604725780bf/babel-2.17.0-py3-none-any.whl", hash = "sha256:4d0b53093fdfb4b21c92b5213dba5a1b23885afa8383709427046b21c366e5f2", size = 10182537, upload-time = "2025-02-01T15:17:37.39Z" },
]

[[package]]
name = "beautifulsoup4"
version = "4.14.2"
source = { registry = "https://pypi.org/simple" }
dependencies = [
    { name = "soupsieve" },
    { name = "typing-extensions" },
]
sdist = { url = "https://files.pythonhosted.org/packages/77/e9/df2358efd7659577435e2177bfa69cba6c33216681af51a707193dec162a/beautifulsoup4-4.14.2.tar.gz", hash = "sha256:2a98ab9f944a11acee9cc848508ec28d9228abfd522ef0fad6a02a72e0ded69e", size = 625822, upload-time = "2025-09-29T10:05:42.613Z" }
wheels = [
    { url = "https://files.pythonhosted.org/packages/94/fe/3aed5d0be4d404d12d36ab97e2f1791424d9ca39c2f754a6285d59a3b01d/beautifulsoup4-4.14.2-py3-none-any.whl", hash = "sha256:5ef6fa3a8cbece8488d66985560f97ed091e22bbc4e9c2338508a9d5de6d4515", size = 106392, upload-time = "2025-09-29T10:05:43.771Z" },
]

[[package]]
name = "black"
version = "25.9.0"
source = { registry = "https://pypi.org/simple" }
dependencies = [
    { name = "click" },
    { name = "mypy-extensions" },
    { name = "packaging" },
    { name = "pathspec" },
    { name = "platformdirs" },
    { name = "pytokens" },
]
sdist = { url = "https://files.pythonhosted.org/packages/4b/43/20b5c90612d7bdb2bdbcceeb53d588acca3bb8f0e4c5d5c751a2c8fdd55a/black-25.9.0.tar.gz", hash = "sha256:0474bca9a0dd1b51791fcc507a4e02078a1c63f6d4e4ae5544b9848c7adfb619", size = 648393, upload-time = "2025-09-19T00:27:37.758Z" }
wheels = [
    { url = "https://files.pythonhosted.org/packages/fb/8e/319cfe6c82f7e2d5bfb4d3353c6cc85b523d677ff59edc61fdb9ee275234/black-25.9.0-cp312-cp312-macosx_10_13_x86_64.whl", hash = "sha256:1b9dc70c21ef8b43248f1d86aedd2aaf75ae110b958a7909ad8463c4aa0880b0", size = 1742012, upload-time = "2025-09-19T00:33:08.678Z" },
    { url = "https://files.pythonhosted.org/packages/94/cc/f562fe5d0a40cd2a4e6ae3f685e4c36e365b1f7e494af99c26ff7f28117f/black-25.9.0-cp312-cp312-macosx_11_0_arm64.whl", hash = "sha256:8e46eecf65a095fa62e53245ae2795c90bdecabd53b50c448d0a8bcd0d2e74c4", size = 1581421, upload-time = "2025-09-19T00:35:25.937Z" },
    { url = "https://files.pythonhosted.org/packages/84/67/6db6dff1ebc8965fd7661498aea0da5d7301074b85bba8606a28f47ede4d/black-25.9.0-cp312-cp312-manylinux_2_17_x86_64.manylinux2014_x86_64.manylinux_2_28_x86_64.whl", hash = "sha256:9101ee58ddc2442199a25cb648d46ba22cd580b00ca4b44234a324e3ec7a0f7e", size = 1655619, upload-time = "2025-09-19T00:30:49.241Z" },
    { url = "https://files.pythonhosted.org/packages/10/10/3faef9aa2a730306cf469d76f7f155a8cc1f66e74781298df0ba31f8b4c8/black-25.9.0-cp312-cp312-win_amd64.whl", hash = "sha256:77e7060a00c5ec4b3367c55f39cf9b06e68965a4f2e61cecacd6d0d9b7ec945a", size = 1342481, upload-time = "2025-09-19T00:31:29.625Z" },
    { url = "https://files.pythonhosted.org/packages/48/99/3acfea65f5e79f45472c45f87ec13037b506522719cd9d4ac86484ff51ac/black-25.9.0-cp313-cp313-macosx_10_13_x86_64.whl", hash = "sha256:0172a012f725b792c358d57fe7b6b6e8e67375dd157f64fa7a3097b3ed3e2175", size = 1742165, upload-time = "2025-09-19T00:34:10.402Z" },
    { url = "https://files.pythonhosted.org/packages/3a/18/799285282c8236a79f25d590f0222dbd6850e14b060dfaa3e720241fd772/black-25.9.0-cp313-cp313-macosx_11_0_arm64.whl", hash = "sha256:3bec74ee60f8dfef564b573a96b8930f7b6a538e846123d5ad77ba14a8d7a64f", size = 1581259, upload-time = "2025-09-19T00:32:49.685Z" },
    { url = "https://files.pythonhosted.org/packages/f1/ce/883ec4b6303acdeca93ee06b7622f1fa383c6b3765294824165d49b1a86b/black-25.9.0-cp313-cp313-manylinux_2_17_x86_64.manylinux2014_x86_64.manylinux_2_28_x86_64.whl", hash = "sha256:b756fc75871cb1bcac5499552d771822fd9db5a2bb8db2a7247936ca48f39831", size = 1655583, upload-time = "2025-09-19T00:30:44.505Z" },
    { url = "https://files.pythonhosted.org/packages/21/17/5c253aa80a0639ccc427a5c7144534b661505ae2b5a10b77ebe13fa25334/black-25.9.0-cp313-cp313-win_amd64.whl", hash = "sha256:846d58e3ce7879ec1ffe816bb9df6d006cd9590515ed5d17db14e17666b2b357", size = 1343428, upload-time = "2025-09-19T00:32:13.839Z" },
    { url = "https://files.pythonhosted.org/packages/1b/46/863c90dcd3f9d41b109b7f19032ae0db021f0b2a81482ba0a1e28c84de86/black-25.9.0-py3-none-any.whl", hash = "sha256:474b34c1342cdc157d307b56c4c65bce916480c4a8f6551fdc6bf9b486a7c4ae", size = 203363, upload-time = "2025-09-19T00:27:35.724Z" },
]

[[package]]
name = "bleach"
version = "6.2.0"
source = { registry = "https://pypi.org/simple" }
dependencies = [
    { name = "webencodings" },
]
sdist = { url = "https://files.pythonhosted.org/packages/76/9a/0e33f5054c54d349ea62c277191c020c2d6ef1d65ab2cb1993f91ec846d1/bleach-6.2.0.tar.gz", hash = "sha256:123e894118b8a599fd80d3ec1a6d4cc7ce4e5882b1317a7e1ba69b56e95f991f", size = 203083, upload-time = "2024-10-29T18:30:40.477Z" }
wheels = [
    { url = "https://files.pythonhosted.org/packages/fc/55/96142937f66150805c25c4d0f31ee4132fd33497753400734f9dfdcbdc66/bleach-6.2.0-py3-none-any.whl", hash = "sha256:117d9c6097a7c3d22fd578fcd8d35ff1e125df6736f554da4e432fdd63f31e5e", size = 163406, upload-time = "2024-10-29T18:30:38.186Z" },
]

[package.optional-dependencies]
css = [
    { name = "tinycss2" },
]

[[package]]
name = "blinker"
version = "1.9.0"
source = { registry = "https://pypi.org/simple" }
sdist = { url = "https://files.pythonhosted.org/packages/21/28/9b3f50ce0e048515135495f198351908d99540d69bfdc8c1d15b73dc55ce/blinker-1.9.0.tar.gz", hash = "sha256:b4ce2265a7abece45e7cc896e98dbebe6cead56bcf805a3d23136d145f5445bf", size = 22460, upload-time = "2024-11-08T17:25:47.436Z" }
wheels = [
    { url = "https://files.pythonhosted.org/packages/10/cb/f2ad4230dc2eb1a74edf38f1a38b9b52277f75bef262d8908e60d957e13c/blinker-1.9.0-py3-none-any.whl", hash = "sha256:ba0efaa9080b619ff2f3459d1d500c57bddea4a6b424b60a91141db6fd2f08bc", size = 8458, upload-time = "2024-11-08T17:25:46.184Z" },
]

[[package]]
name = "cachetools"
version = "6.2.0"
source = { registry = "https://pypi.org/simple" }
sdist = { url = "https://files.pythonhosted.org/packages/9d/61/e4fad8155db4a04bfb4734c7c8ff0882f078f24294d42798b3568eb63bff/cachetools-6.2.0.tar.gz", hash = "sha256:38b328c0889450f05f5e120f56ab68c8abaf424e1275522b138ffc93253f7e32", size = 30988, upload-time = "2025-08-25T18:57:30.924Z" }
wheels = [
    { url = "https://files.pythonhosted.org/packages/6c/56/3124f61d37a7a4e7cc96afc5492c78ba0cb551151e530b54669ddd1436ef/cachetools-6.2.0-py3-none-any.whl", hash = "sha256:1c76a8960c0041fcc21097e357f882197c79da0dbff766e7317890a65d7d8ba6", size = 11276, upload-time = "2025-08-25T18:57:29.684Z" },
]

[[package]]
name = "certifi"
version = "2025.8.3"
source = { registry = "https://pypi.org/simple" }
sdist = { url = "https://files.pythonhosted.org/packages/dc/67/960ebe6bf230a96cda2e0abcf73af550ec4f090005363542f0765df162e0/certifi-2025.8.3.tar.gz", hash = "sha256:e564105f78ded564e3ae7c923924435e1daa7463faeab5bb932bc53ffae63407", size = 162386, upload-time = "2025-08-03T03:07:47.08Z" }
wheels = [
    { url = "https://files.pythonhosted.org/packages/e5/48/1549795ba7742c948d2ad169c1c8cdbae65bc450d6cd753d124b17c8cd32/certifi-2025.8.3-py3-none-any.whl", hash = "sha256:f6c12493cfb1b06ba2ff328595af9350c65d6644968e5d3a2ffd78699af217a5", size = 161216, upload-time = "2025-08-03T03:07:45.777Z" },
]

[[package]]
name = "cffi"
version = "2.0.0"
source = { registry = "https://pypi.org/simple" }
dependencies = [
    { name = "pycparser", marker = "implementation_name != 'PyPy'" },
]
sdist = { url = "https://files.pythonhosted.org/packages/eb/56/b1ba7935a17738ae8453301356628e8147c79dbb825bcbc73dc7401f9846/cffi-2.0.0.tar.gz", hash = "sha256:44d1b5909021139fe36001ae048dbdde8214afa20200eda0f64c068cac5d5529", size = 523588, upload-time = "2025-09-08T23:24:04.541Z" }
wheels = [
    { url = "https://files.pythonhosted.org/packages/ea/47/4f61023ea636104d4f16ab488e268b93008c3d0bb76893b1b31db1f96802/cffi-2.0.0-cp312-cp312-macosx_10_13_x86_64.whl", hash = "sha256:6d02d6655b0e54f54c4ef0b94eb6be0607b70853c45ce98bd278dc7de718be5d", size = 185271, upload-time = "2025-09-08T23:22:44.795Z" },
    { url = "https://files.pythonhosted.org/packages/df/a2/781b623f57358e360d62cdd7a8c681f074a71d445418a776eef0aadb4ab4/cffi-2.0.0-cp312-cp312-macosx_11_0_arm64.whl", hash = "sha256:8eca2a813c1cb7ad4fb74d368c2ffbbb4789d377ee5bb8df98373c2cc0dee76c", size = 181048, upload-time = "2025-09-08T23:22:45.938Z" },
    { url = "https://files.pythonhosted.org/packages/ff/df/a4f0fbd47331ceeba3d37c2e51e9dfc9722498becbeec2bd8bc856c9538a/cffi-2.0.0-cp312-cp312-manylinux1_i686.manylinux2014_i686.manylinux_2_17_i686.manylinux_2_5_i686.whl", hash = "sha256:21d1152871b019407d8ac3985f6775c079416c282e431a4da6afe7aefd2bccbe", size = 212529, upload-time = "2025-09-08T23:22:47.349Z" },
    { url = "https://files.pythonhosted.org/packages/d5/72/12b5f8d3865bf0f87cf1404d8c374e7487dcf097a1c91c436e72e6badd83/cffi-2.0.0-cp312-cp312-manylinux2014_aarch64.manylinux_2_17_aarch64.whl", hash = "sha256:b21e08af67b8a103c71a250401c78d5e0893beff75e28c53c98f4de42f774062", size = 220097, upload-time = "2025-09-08T23:22:48.677Z" },
    { url = "https://files.pythonhosted.org/packages/c2/95/7a135d52a50dfa7c882ab0ac17e8dc11cec9d55d2c18dda414c051c5e69e/cffi-2.0.0-cp312-cp312-manylinux2014_ppc64le.manylinux_2_17_ppc64le.whl", hash = "sha256:1e3a615586f05fc4065a8b22b8152f0c1b00cdbc60596d187c2a74f9e3036e4e", size = 207983, upload-time = "2025-09-08T23:22:50.06Z" },
    { url = "https://files.pythonhosted.org/packages/3a/c8/15cb9ada8895957ea171c62dc78ff3e99159ee7adb13c0123c001a2546c1/cffi-2.0.0-cp312-cp312-manylinux2014_s390x.manylinux_2_17_s390x.whl", hash = "sha256:81afed14892743bbe14dacb9e36d9e0e504cd204e0b165062c488942b9718037", size = 206519, upload-time = "2025-09-08T23:22:51.364Z" },
    { url = "https://files.pythonhosted.org/packages/78/2d/7fa73dfa841b5ac06c7b8855cfc18622132e365f5b81d02230333ff26e9e/cffi-2.0.0-cp312-cp312-manylinux2014_x86_64.manylinux_2_17_x86_64.whl", hash = "sha256:3e17ed538242334bf70832644a32a7aae3d83b57567f9fd60a26257e992b79ba", size = 219572, upload-time = "2025-09-08T23:22:52.902Z" },
    { url = "https://files.pythonhosted.org/packages/07/e0/267e57e387b4ca276b90f0434ff88b2c2241ad72b16d31836adddfd6031b/cffi-2.0.0-cp312-cp312-musllinux_1_2_aarch64.whl", hash = "sha256:3925dd22fa2b7699ed2617149842d2e6adde22b262fcbfada50e3d195e4b3a94", size = 222963, upload-time = "2025-09-08T23:22:54.518Z" },
    { url = "https://files.pythonhosted.org/packages/b6/75/1f2747525e06f53efbd878f4d03bac5b859cbc11c633d0fb81432d98a795/cffi-2.0.0-cp312-cp312-musllinux_1_2_x86_64.whl", hash = "sha256:2c8f814d84194c9ea681642fd164267891702542f028a15fc97d4674b6206187", size = 221361, upload-time = "2025-09-08T23:22:55.867Z" },
    { url = "https://files.pythonhosted.org/packages/7b/2b/2b6435f76bfeb6bbf055596976da087377ede68df465419d192acf00c437/cffi-2.0.0-cp312-cp312-win32.whl", hash = "sha256:da902562c3e9c550df360bfa53c035b2f241fed6d9aef119048073680ace4a18", size = 172932, upload-time = "2025-09-08T23:22:57.188Z" },
    { url = "https://files.pythonhosted.org/packages/f8/ed/13bd4418627013bec4ed6e54283b1959cf6db888048c7cf4b4c3b5b36002/cffi-2.0.0-cp312-cp312-win_amd64.whl", hash = "sha256:da68248800ad6320861f129cd9c1bf96ca849a2771a59e0344e88681905916f5", size = 183557, upload-time = "2025-09-08T23:22:58.351Z" },
    { url = "https://files.pythonhosted.org/packages/95/31/9f7f93ad2f8eff1dbc1c3656d7ca5bfd8fb52c9d786b4dcf19b2d02217fa/cffi-2.0.0-cp312-cp312-win_arm64.whl", hash = "sha256:4671d9dd5ec934cb9a73e7ee9676f9362aba54f7f34910956b84d727b0d73fb6", size = 177762, upload-time = "2025-09-08T23:22:59.668Z" },
    { url = "https://files.pythonhosted.org/packages/4b/8d/a0a47a0c9e413a658623d014e91e74a50cdd2c423f7ccfd44086ef767f90/cffi-2.0.0-cp313-cp313-macosx_10_13_x86_64.whl", hash = "sha256:00bdf7acc5f795150faa6957054fbbca2439db2f775ce831222b66f192f03beb", size = 185230, upload-time = "2025-09-08T23:23:00.879Z" },
    { url = "https://files.pythonhosted.org/packages/4a/d2/a6c0296814556c68ee32009d9c2ad4f85f2707cdecfd7727951ec228005d/cffi-2.0.0-cp313-cp313-macosx_11_0_arm64.whl", hash = "sha256:45d5e886156860dc35862657e1494b9bae8dfa63bf56796f2fb56e1679fc0bca", size = 181043, upload-time = "2025-09-08T23:23:02.231Z" },
    { url = "https://files.pythonhosted.org/packages/b0/1e/d22cc63332bd59b06481ceaac49d6c507598642e2230f201649058a7e704/cffi-2.0.0-cp313-cp313-manylinux1_i686.manylinux2014_i686.manylinux_2_17_i686.manylinux_2_5_i686.whl", hash = "sha256:07b271772c100085dd28b74fa0cd81c8fb1a3ba18b21e03d7c27f3436a10606b", size = 212446, upload-time = "2025-09-08T23:23:03.472Z" },
    { url = "https://files.pythonhosted.org/packages/a9/f5/a2c23eb03b61a0b8747f211eb716446c826ad66818ddc7810cc2cc19b3f2/cffi-2.0.0-cp313-cp313-manylinux2014_aarch64.manylinux_2_17_aarch64.whl", hash = "sha256:d48a880098c96020b02d5a1f7d9251308510ce8858940e6fa99ece33f610838b", size = 220101, upload-time = "2025-09-08T23:23:04.792Z" },
    { url = "https://files.pythonhosted.org/packages/f2/7f/e6647792fc5850d634695bc0e6ab4111ae88e89981d35ac269956605feba/cffi-2.0.0-cp313-cp313-manylinux2014_ppc64le.manylinux_2_17_ppc64le.whl", hash = "sha256:f93fd8e5c8c0a4aa1f424d6173f14a892044054871c771f8566e4008eaa359d2", size = 207948, upload-time = "2025-09-08T23:23:06.127Z" },
    { url = "https://files.pythonhosted.org/packages/cb/1e/a5a1bd6f1fb30f22573f76533de12a00bf274abcdc55c8edab639078abb6/cffi-2.0.0-cp313-cp313-manylinux2014_s390x.manylinux_2_17_s390x.whl", hash = "sha256:dd4f05f54a52fb558f1ba9f528228066954fee3ebe629fc1660d874d040ae5a3", size = 206422, upload-time = "2025-09-08T23:23:07.753Z" },
    { url = "https://files.pythonhosted.org/packages/98/df/0a1755e750013a2081e863e7cd37e0cdd02664372c754e5560099eb7aa44/cffi-2.0.0-cp313-cp313-manylinux2014_x86_64.manylinux_2_17_x86_64.whl", hash = "sha256:c8d3b5532fc71b7a77c09192b4a5a200ea992702734a2e9279a37f2478236f26", size = 219499, upload-time = "2025-09-08T23:23:09.648Z" },
    { url = "https://files.pythonhosted.org/packages/50/e1/a969e687fcf9ea58e6e2a928ad5e2dd88cc12f6f0ab477e9971f2309b57c/cffi-2.0.0-cp313-cp313-musllinux_1_2_aarch64.whl", hash = "sha256:d9b29c1f0ae438d5ee9acb31cadee00a58c46cc9c0b2f9038c6b0b3470877a8c", size = 222928, upload-time = "2025-09-08T23:23:10.928Z" },
    { url = "https://files.pythonhosted.org/packages/36/54/0362578dd2c9e557a28ac77698ed67323ed5b9775ca9d3fe73fe191bb5d8/cffi-2.0.0-cp313-cp313-musllinux_1_2_x86_64.whl", hash = "sha256:6d50360be4546678fc1b79ffe7a66265e28667840010348dd69a314145807a1b", size = 221302, upload-time = "2025-09-08T23:23:12.42Z" },
    { url = "https://files.pythonhosted.org/packages/eb/6d/bf9bda840d5f1dfdbf0feca87fbdb64a918a69bca42cfa0ba7b137c48cb8/cffi-2.0.0-cp313-cp313-win32.whl", hash = "sha256:74a03b9698e198d47562765773b4a8309919089150a0bb17d829ad7b44b60d27", size = 172909, upload-time = "2025-09-08T23:23:14.32Z" },
    { url = "https://files.pythonhosted.org/packages/37/18/6519e1ee6f5a1e579e04b9ddb6f1676c17368a7aba48299c3759bbc3c8b3/cffi-2.0.0-cp313-cp313-win_amd64.whl", hash = "sha256:19f705ada2530c1167abacb171925dd886168931e0a7b78f5bffcae5c6b5be75", size = 183402, upload-time = "2025-09-08T23:23:15.535Z" },
    { url = "https://files.pythonhosted.org/packages/cb/0e/02ceeec9a7d6ee63bb596121c2c8e9b3a9e150936f4fbef6ca1943e6137c/cffi-2.0.0-cp313-cp313-win_arm64.whl", hash = "sha256:256f80b80ca3853f90c21b23ee78cd008713787b1b1e93eae9f3d6a7134abd91", size = 177780, upload-time = "2025-09-08T23:23:16.761Z" },
    { url = "https://files.pythonhosted.org/packages/92/c4/3ce07396253a83250ee98564f8d7e9789fab8e58858f35d07a9a2c78de9f/cffi-2.0.0-cp314-cp314-macosx_10_13_x86_64.whl", hash = "sha256:fc33c5141b55ed366cfaad382df24fe7dcbc686de5be719b207bb248e3053dc5", size = 185320, upload-time = "2025-09-08T23:23:18.087Z" },
    { url = "https://files.pythonhosted.org/packages/59/dd/27e9fa567a23931c838c6b02d0764611c62290062a6d4e8ff7863daf9730/cffi-2.0.0-cp314-cp314-macosx_11_0_arm64.whl", hash = "sha256:c654de545946e0db659b3400168c9ad31b5d29593291482c43e3564effbcee13", size = 181487, upload-time = "2025-09-08T23:23:19.622Z" },
    { url = "https://files.pythonhosted.org/packages/d6/43/0e822876f87ea8a4ef95442c3d766a06a51fc5298823f884ef87aaad168c/cffi-2.0.0-cp314-cp314-manylinux2014_aarch64.manylinux_2_17_aarch64.whl", hash = "sha256:24b6f81f1983e6df8db3adc38562c83f7d4a0c36162885ec7f7b77c7dcbec97b", size = 220049, upload-time = "2025-09-08T23:23:20.853Z" },
    { url = "https://files.pythonhosted.org/packages/b4/89/76799151d9c2d2d1ead63c2429da9ea9d7aac304603de0c6e8764e6e8e70/cffi-2.0.0-cp314-cp314-manylinux2014_ppc64le.manylinux_2_17_ppc64le.whl", hash = "sha256:12873ca6cb9b0f0d3a0da705d6086fe911591737a59f28b7936bdfed27c0d47c", size = 207793, upload-time = "2025-09-08T23:23:22.08Z" },
    { url = "https://files.pythonhosted.org/packages/bb/dd/3465b14bb9e24ee24cb88c9e3730f6de63111fffe513492bf8c808a3547e/cffi-2.0.0-cp314-cp314-manylinux2014_s390x.manylinux_2_17_s390x.whl", hash = "sha256:d9b97165e8aed9272a6bb17c01e3cc5871a594a446ebedc996e2397a1c1ea8ef", size = 206300, upload-time = "2025-09-08T23:23:23.314Z" },
    { url = "https://files.pythonhosted.org/packages/47/d9/d83e293854571c877a92da46fdec39158f8d7e68da75bf73581225d28e90/cffi-2.0.0-cp314-cp314-manylinux2014_x86_64.manylinux_2_17_x86_64.whl", hash = "sha256:afb8db5439b81cf9c9d0c80404b60c3cc9c3add93e114dcae767f1477cb53775", size = 219244, upload-time = "2025-09-08T23:23:24.541Z" },
    { url = "https://files.pythonhosted.org/packages/2b/0f/1f177e3683aead2bb00f7679a16451d302c436b5cbf2505f0ea8146ef59e/cffi-2.0.0-cp314-cp314-musllinux_1_2_aarch64.whl", hash = "sha256:737fe7d37e1a1bffe70bd5754ea763a62a066dc5913ca57e957824b72a85e205", size = 222828, upload-time = "2025-09-08T23:23:26.143Z" },
    { url = "https://files.pythonhosted.org/packages/c6/0f/cafacebd4b040e3119dcb32fed8bdef8dfe94da653155f9d0b9dc660166e/cffi-2.0.0-cp314-cp314-musllinux_1_2_x86_64.whl", hash = "sha256:38100abb9d1b1435bc4cc340bb4489635dc2f0da7456590877030c9b3d40b0c1", size = 220926, upload-time = "2025-09-08T23:23:27.873Z" },
    { url = "https://files.pythonhosted.org/packages/3e/aa/df335faa45b395396fcbc03de2dfcab242cd61a9900e914fe682a59170b1/cffi-2.0.0-cp314-cp314-win32.whl", hash = "sha256:087067fa8953339c723661eda6b54bc98c5625757ea62e95eb4898ad5e776e9f", size = 175328, upload-time = "2025-09-08T23:23:44.61Z" },
    { url = "https://files.pythonhosted.org/packages/bb/92/882c2d30831744296ce713f0feb4c1cd30f346ef747b530b5318715cc367/cffi-2.0.0-cp314-cp314-win_amd64.whl", hash = "sha256:203a48d1fb583fc7d78a4c6655692963b860a417c0528492a6bc21f1aaefab25", size = 185650, upload-time = "2025-09-08T23:23:45.848Z" },
    { url = "https://files.pythonhosted.org/packages/9f/2c/98ece204b9d35a7366b5b2c6539c350313ca13932143e79dc133ba757104/cffi-2.0.0-cp314-cp314-win_arm64.whl", hash = "sha256:dbd5c7a25a7cb98f5ca55d258b103a2054f859a46ae11aaf23134f9cc0d356ad", size = 180687, upload-time = "2025-09-08T23:23:47.105Z" },
    { url = "https://files.pythonhosted.org/packages/3e/61/c768e4d548bfa607abcda77423448df8c471f25dbe64fb2ef6d555eae006/cffi-2.0.0-cp314-cp314t-macosx_10_13_x86_64.whl", hash = "sha256:9a67fc9e8eb39039280526379fb3a70023d77caec1852002b4da7e8b270c4dd9", size = 188773, upload-time = "2025-09-08T23:23:29.347Z" },
    { url = "https://files.pythonhosted.org/packages/2c/ea/5f76bce7cf6fcd0ab1a1058b5af899bfbef198bea4d5686da88471ea0336/cffi-2.0.0-cp314-cp314t-macosx_11_0_arm64.whl", hash = "sha256:7a66c7204d8869299919db4d5069a82f1561581af12b11b3c9f48c584eb8743d", size = 185013, upload-time = "2025-09-08T23:23:30.63Z" },
    { url = "https://files.pythonhosted.org/packages/be/b4/c56878d0d1755cf9caa54ba71e5d049479c52f9e4afc230f06822162ab2f/cffi-2.0.0-cp314-cp314t-manylinux2014_aarch64.manylinux_2_17_aarch64.whl", hash = "sha256:7cc09976e8b56f8cebd752f7113ad07752461f48a58cbba644139015ac24954c", size = 221593, upload-time = "2025-09-08T23:23:31.91Z" },
    { url = "https://files.pythonhosted.org/packages/e0/0d/eb704606dfe8033e7128df5e90fee946bbcb64a04fcdaa97321309004000/cffi-2.0.0-cp314-cp314t-manylinux2014_ppc64le.manylinux_2_17_ppc64le.whl", hash = "sha256:92b68146a71df78564e4ef48af17551a5ddd142e5190cdf2c5624d0c3ff5b2e8", size = 209354, upload-time = "2025-09-08T23:23:33.214Z" },
    { url = "https://files.pythonhosted.org/packages/d8/19/3c435d727b368ca475fb8742ab97c9cb13a0de600ce86f62eab7fa3eea60/cffi-2.0.0-cp314-cp314t-manylinux2014_s390x.manylinux_2_17_s390x.whl", hash = "sha256:b1e74d11748e7e98e2f426ab176d4ed720a64412b6a15054378afdb71e0f37dc", size = 208480, upload-time = "2025-09-08T23:23:34.495Z" },
    { url = "https://files.pythonhosted.org/packages/d0/44/681604464ed9541673e486521497406fadcc15b5217c3e326b061696899a/cffi-2.0.0-cp314-cp314t-manylinux2014_x86_64.manylinux_2_17_x86_64.whl", hash = "sha256:28a3a209b96630bca57cce802da70c266eb08c6e97e5afd61a75611ee6c64592", size = 221584, upload-time = "2025-09-08T23:23:36.096Z" },
    { url = "https://files.pythonhosted.org/packages/25/8e/342a504ff018a2825d395d44d63a767dd8ebc927ebda557fecdaca3ac33a/cffi-2.0.0-cp314-cp314t-musllinux_1_2_aarch64.whl", hash = "sha256:7553fb2090d71822f02c629afe6042c299edf91ba1bf94951165613553984512", size = 224443, upload-time = "2025-09-08T23:23:37.328Z" },
    { url = "https://files.pythonhosted.org/packages/e1/5e/b666bacbbc60fbf415ba9988324a132c9a7a0448a9a8f125074671c0f2c3/cffi-2.0.0-cp314-cp314t-musllinux_1_2_x86_64.whl", hash = "sha256:6c6c373cfc5c83a975506110d17457138c8c63016b563cc9ed6e056a82f13ce4", size = 223437, upload-time = "2025-09-08T23:23:38.945Z" },
    { url = "https://files.pythonhosted.org/packages/a0/1d/ec1a60bd1a10daa292d3cd6bb0b359a81607154fb8165f3ec95fe003b85c/cffi-2.0.0-cp314-cp314t-win32.whl", hash = "sha256:1fc9ea04857caf665289b7a75923f2c6ed559b8298a1b8c49e59f7dd95c8481e", size = 180487, upload-time = "2025-09-08T23:23:40.423Z" },
    { url = "https://files.pythonhosted.org/packages/bf/41/4c1168c74fac325c0c8156f04b6749c8b6a8f405bbf91413ba088359f60d/cffi-2.0.0-cp314-cp314t-win_amd64.whl", hash = "sha256:d68b6cef7827e8641e8ef16f4494edda8b36104d79773a334beaa1e3521430f6", size = 191726, upload-time = "2025-09-08T23:23:41.742Z" },
    { url = "https://files.pythonhosted.org/packages/ae/3a/dbeec9d1ee0844c679f6bb5d6ad4e9f198b1224f4e7a32825f47f6192b0c/cffi-2.0.0-cp314-cp314t-win_arm64.whl", hash = "sha256:0a1527a803f0a659de1af2e1fd700213caba79377e27e4693648c2923da066f9", size = 184195, upload-time = "2025-09-08T23:23:43.004Z" },
]

[[package]]
name = "charset-normalizer"
version = "3.4.3"
source = { registry = "https://pypi.org/simple" }
sdist = { url = "https://files.pythonhosted.org/packages/83/2d/5fd176ceb9b2fc619e63405525573493ca23441330fcdaee6bef9460e924/charset_normalizer-3.4.3.tar.gz", hash = "sha256:6fce4b8500244f6fcb71465d4a4930d132ba9ab8e71a7859e6a5d59851068d14", size = 122371, upload-time = "2025-08-09T07:57:28.46Z" }
wheels = [
    { url = "https://files.pythonhosted.org/packages/e9/5e/14c94999e418d9b87682734589404a25854d5f5d0408df68bc15b6ff54bb/charset_normalizer-3.4.3-cp312-cp312-macosx_10_13_universal2.whl", hash = "sha256:e28e334d3ff134e88989d90ba04b47d84382a828c061d0d1027b1b12a62b39b1", size = 205655, upload-time = "2025-08-09T07:56:08.475Z" },
    { url = "https://files.pythonhosted.org/packages/7d/a8/c6ec5d389672521f644505a257f50544c074cf5fc292d5390331cd6fc9c3/charset_normalizer-3.4.3-cp312-cp312-manylinux2014_aarch64.manylinux_2_17_aarch64.manylinux_2_28_aarch64.whl", hash = "sha256:0cacf8f7297b0c4fcb74227692ca46b4a5852f8f4f24b3c766dd94a1075c4884", size = 146223, upload-time = "2025-08-09T07:56:09.708Z" },
    { url = "https://files.pythonhosted.org/packages/fc/eb/a2ffb08547f4e1e5415fb69eb7db25932c52a52bed371429648db4d84fb1/charset_normalizer-3.4.3-cp312-cp312-manylinux2014_ppc64le.manylinux_2_17_ppc64le.manylinux_2_28_ppc64le.whl", hash = "sha256:c6fd51128a41297f5409deab284fecbe5305ebd7e5a1f959bee1c054622b7018", size = 159366, upload-time = "2025-08-09T07:56:11.326Z" },
    { url = "https://files.pythonhosted.org/packages/82/10/0fd19f20c624b278dddaf83b8464dcddc2456cb4b02bb902a6da126b87a1/charset_normalizer-3.4.3-cp312-cp312-manylinux2014_s390x.manylinux_2_17_s390x.manylinux_2_28_s390x.whl", hash = "sha256:3cfb2aad70f2c6debfbcb717f23b7eb55febc0bb23dcffc0f076009da10c6392", size = 157104, upload-time = "2025-08-09T07:56:13.014Z" },
    { url = "https://files.pythonhosted.org/packages/16/ab/0233c3231af734f5dfcf0844aa9582d5a1466c985bbed6cedab85af9bfe3/charset_normalizer-3.4.3-cp312-cp312-manylinux2014_x86_64.manylinux_2_17_x86_64.manylinux_2_28_x86_64.whl", hash = "sha256:1606f4a55c0fd363d754049cdf400175ee96c992b1f8018b993941f221221c5f", size = 151830, upload-time = "2025-08-09T07:56:14.428Z" },
    { url = "https://files.pythonhosted.org/packages/ae/02/e29e22b4e02839a0e4a06557b1999d0a47db3567e82989b5bb21f3fbbd9f/charset_normalizer-3.4.3-cp312-cp312-musllinux_1_2_aarch64.whl", hash = "sha256:027b776c26d38b7f15b26a5da1044f376455fb3766df8fc38563b4efbc515154", size = 148854, upload-time = "2025-08-09T07:56:16.051Z" },
    { url = "https://files.pythonhosted.org/packages/05/6b/e2539a0a4be302b481e8cafb5af8792da8093b486885a1ae4d15d452bcec/charset_normalizer-3.4.3-cp312-cp312-musllinux_1_2_ppc64le.whl", hash = "sha256:42e5088973e56e31e4fa58eb6bd709e42fc03799c11c42929592889a2e54c491", size = 160670, upload-time = "2025-08-09T07:56:17.314Z" },
    { url = "https://files.pythonhosted.org/packages/31/e7/883ee5676a2ef217a40ce0bffcc3d0dfbf9e64cbcfbdf822c52981c3304b/charset_normalizer-3.4.3-cp312-cp312-musllinux_1_2_s390x.whl", hash = "sha256:cc34f233c9e71701040d772aa7490318673aa7164a0efe3172b2981218c26d93", size = 158501, upload-time = "2025-08-09T07:56:18.641Z" },
    { url = "https://files.pythonhosted.org/packages/c1/35/6525b21aa0db614cf8b5792d232021dca3df7f90a1944db934efa5d20bb1/charset_normalizer-3.4.3-cp312-cp312-musllinux_1_2_x86_64.whl", hash = "sha256:320e8e66157cc4e247d9ddca8e21f427efc7a04bbd0ac8a9faf56583fa543f9f", size = 153173, upload-time = "2025-08-09T07:56:20.289Z" },
    { url = "https://files.pythonhosted.org/packages/50/ee/f4704bad8201de513fdc8aac1cabc87e38c5818c93857140e06e772b5892/charset_normalizer-3.4.3-cp312-cp312-win32.whl", hash = "sha256:fb6fecfd65564f208cbf0fba07f107fb661bcd1a7c389edbced3f7a493f70e37", size = 99822, upload-time = "2025-08-09T07:56:21.551Z" },
    { url = "https://files.pythonhosted.org/packages/39/f5/3b3836ca6064d0992c58c7561c6b6eee1b3892e9665d650c803bd5614522/charset_normalizer-3.4.3-cp312-cp312-win_amd64.whl", hash = "sha256:86df271bf921c2ee3818f0522e9a5b8092ca2ad8b065ece5d7d9d0e9f4849bcc", size = 107543, upload-time = "2025-08-09T07:56:23.115Z" },
    { url = "https://files.pythonhosted.org/packages/65/ca/2135ac97709b400c7654b4b764daf5c5567c2da45a30cdd20f9eefe2d658/charset_normalizer-3.4.3-cp313-cp313-macosx_10_13_universal2.whl", hash = "sha256:14c2a87c65b351109f6abfc424cab3927b3bdece6f706e4d12faaf3d52ee5efe", size = 205326, upload-time = "2025-08-09T07:56:24.721Z" },
    { url = "https://files.pythonhosted.org/packages/71/11/98a04c3c97dd34e49c7d247083af03645ca3730809a5509443f3c37f7c99/charset_normalizer-3.4.3-cp313-cp313-manylinux2014_aarch64.manylinux_2_17_aarch64.manylinux_2_28_aarch64.whl", hash = "sha256:41d1fc408ff5fdfb910200ec0e74abc40387bccb3252f3f27c0676731df2b2c8", size = 146008, upload-time = "2025-08-09T07:56:26.004Z" },
    { url = "https://files.pythonhosted.org/packages/60/f5/4659a4cb3c4ec146bec80c32d8bb16033752574c20b1252ee842a95d1a1e/charset_normalizer-3.4.3-cp313-cp313-manylinux2014_ppc64le.manylinux_2_17_ppc64le.manylinux_2_28_ppc64le.whl", hash = "sha256:1bb60174149316da1c35fa5233681f7c0f9f514509b8e399ab70fea5f17e45c9", size = 159196, upload-time = "2025-08-09T07:56:27.25Z" },
    { url = "https://files.pythonhosted.org/packages/86/9e/f552f7a00611f168b9a5865a1414179b2c6de8235a4fa40189f6f79a1753/charset_normalizer-3.4.3-cp313-cp313-manylinux2014_s390x.manylinux_2_17_s390x.manylinux_2_28_s390x.whl", hash = "sha256:30d006f98569de3459c2fc1f2acde170b7b2bd265dc1943e87e1a4efe1b67c31", size = 156819, upload-time = "2025-08-09T07:56:28.515Z" },
    { url = "https://files.pythonhosted.org/packages/7e/95/42aa2156235cbc8fa61208aded06ef46111c4d3f0de233107b3f38631803/charset_normalizer-3.4.3-cp313-cp313-manylinux2014_x86_64.manylinux_2_17_x86_64.manylinux_2_28_x86_64.whl", hash = "sha256:416175faf02e4b0810f1f38bcb54682878a4af94059a1cd63b8747244420801f", size = 151350, upload-time = "2025-08-09T07:56:29.716Z" },
    { url = "https://files.pythonhosted.org/packages/c2/a9/3865b02c56f300a6f94fc631ef54f0a8a29da74fb45a773dfd3dcd380af7/charset_normalizer-3.4.3-cp313-cp313-musllinux_1_2_aarch64.whl", hash = "sha256:6aab0f181c486f973bc7262a97f5aca3ee7e1437011ef0c2ec04b5a11d16c927", size = 148644, upload-time = "2025-08-09T07:56:30.984Z" },
    { url = "https://files.pythonhosted.org/packages/77/d9/cbcf1a2a5c7d7856f11e7ac2d782aec12bdfea60d104e60e0aa1c97849dc/charset_normalizer-3.4.3-cp313-cp313-musllinux_1_2_ppc64le.whl", hash = "sha256:fdabf8315679312cfa71302f9bd509ded4f2f263fb5b765cf1433b39106c3cc9", size = 160468, upload-time = "2025-08-09T07:56:32.252Z" },
    { url = "https://files.pythonhosted.org/packages/f6/42/6f45efee8697b89fda4d50580f292b8f7f9306cb2971d4b53f8914e4d890/charset_normalizer-3.4.3-cp313-cp313-musllinux_1_2_s390x.whl", hash = "sha256:bd28b817ea8c70215401f657edef3a8aa83c29d447fb0b622c35403780ba11d5", size = 158187, upload-time = "2025-08-09T07:56:33.481Z" },
    { url = "https://files.pythonhosted.org/packages/70/99/f1c3bdcfaa9c45b3ce96f70b14f070411366fa19549c1d4832c935d8e2c3/charset_normalizer-3.4.3-cp313-cp313-musllinux_1_2_x86_64.whl", hash = "sha256:18343b2d246dc6761a249ba1fb13f9ee9a2bcd95decc767319506056ea4ad4dc", size = 152699, upload-time = "2025-08-09T07:56:34.739Z" },
    { url = "https://files.pythonhosted.org/packages/a3/ad/b0081f2f99a4b194bcbb1934ef3b12aa4d9702ced80a37026b7607c72e58/charset_normalizer-3.4.3-cp313-cp313-win32.whl", hash = "sha256:6fb70de56f1859a3f71261cbe41005f56a7842cc348d3aeb26237560bfa5e0ce", size = 99580, upload-time = "2025-08-09T07:56:35.981Z" },
    { url = "https://files.pythonhosted.org/packages/9a/8f/ae790790c7b64f925e5c953b924aaa42a243fb778fed9e41f147b2a5715a/charset_normalizer-3.4.3-cp313-cp313-win_amd64.whl", hash = "sha256:cf1ebb7d78e1ad8ec2a8c4732c7be2e736f6e5123a4146c5b89c9d1f585f8cef", size = 107366, upload-time = "2025-08-09T07:56:37.339Z" },
    { url = "https://files.pythonhosted.org/packages/8e/91/b5a06ad970ddc7a0e513112d40113e834638f4ca1120eb727a249fb2715e/charset_normalizer-3.4.3-cp314-cp314-macosx_10_13_universal2.whl", hash = "sha256:3cd35b7e8aedeb9e34c41385fda4f73ba609e561faedfae0a9e75e44ac558a15", size = 204342, upload-time = "2025-08-09T07:56:38.687Z" },
    { url = "https://files.pythonhosted.org/packages/ce/ec/1edc30a377f0a02689342f214455c3f6c2fbedd896a1d2f856c002fc3062/charset_normalizer-3.4.3-cp314-cp314-manylinux2014_aarch64.manylinux_2_17_aarch64.manylinux_2_28_aarch64.whl", hash = "sha256:b89bc04de1d83006373429975f8ef9e7932534b8cc9ca582e4db7d20d91816db", size = 145995, upload-time = "2025-08-09T07:56:40.048Z" },
    { url = "https://files.pythonhosted.org/packages/17/e5/5e67ab85e6d22b04641acb5399c8684f4d37caf7558a53859f0283a650e9/charset_normalizer-3.4.3-cp314-cp314-manylinux2014_ppc64le.manylinux_2_17_ppc64le.manylinux_2_28_ppc64le.whl", hash = "sha256:2001a39612b241dae17b4687898843f254f8748b796a2e16f1051a17078d991d", size = 158640, upload-time = "2025-08-09T07:56:41.311Z" },
    { url = "https://files.pythonhosted.org/packages/f1/e5/38421987f6c697ee3722981289d554957c4be652f963d71c5e46a262e135/charset_normalizer-3.4.3-cp314-cp314-manylinux2014_s390x.manylinux_2_17_s390x.manylinux_2_28_s390x.whl", hash = "sha256:8dcfc373f888e4fb39a7bc57e93e3b845e7f462dacc008d9749568b1c4ece096", size = 156636, upload-time = "2025-08-09T07:56:43.195Z" },
    { url = "https://files.pythonhosted.org/packages/a0/e4/5a075de8daa3ec0745a9a3b54467e0c2967daaaf2cec04c845f73493e9a1/charset_normalizer-3.4.3-cp314-cp314-manylinux2014_x86_64.manylinux_2_17_x86_64.manylinux_2_28_x86_64.whl", hash = "sha256:18b97b8404387b96cdbd30ad660f6407799126d26a39ca65729162fd810a99aa", size = 150939, upload-time = "2025-08-09T07:56:44.819Z" },
    { url = "https://files.pythonhosted.org/packages/02/f7/3611b32318b30974131db62b4043f335861d4d9b49adc6d57c1149cc49d4/charset_normalizer-3.4.3-cp314-cp314-musllinux_1_2_aarch64.whl", hash = "sha256:ccf600859c183d70eb47e05a44cd80a4ce77394d1ac0f79dbd2dd90a69a3a049", size = 148580, upload-time = "2025-08-09T07:56:46.684Z" },
    { url = "https://files.pythonhosted.org/packages/7e/61/19b36f4bd67f2793ab6a99b979b4e4f3d8fc754cbdffb805335df4337126/charset_normalizer-3.4.3-cp314-cp314-musllinux_1_2_ppc64le.whl", hash = "sha256:53cd68b185d98dde4ad8990e56a58dea83a4162161b1ea9272e5c9182ce415e0", size = 159870, upload-time = "2025-08-09T07:56:47.941Z" },
    { url = "https://files.pythonhosted.org/packages/06/57/84722eefdd338c04cf3030ada66889298eaedf3e7a30a624201e0cbe424a/charset_normalizer-3.4.3-cp314-cp314-musllinux_1_2_s390x.whl", hash = "sha256:30a96e1e1f865f78b030d65241c1ee850cdf422d869e9028e2fc1d5e4db73b92", size = 157797, upload-time = "2025-08-09T07:56:49.756Z" },
    { url = "https://files.pythonhosted.org/packages/72/2a/aff5dd112b2f14bcc3462c312dce5445806bfc8ab3a7328555da95330e4b/charset_normalizer-3.4.3-cp314-cp314-musllinux_1_2_x86_64.whl", hash = "sha256:d716a916938e03231e86e43782ca7878fb602a125a91e7acb8b5112e2e96ac16", size = 152224, upload-time = "2025-08-09T07:56:51.369Z" },
    { url = "https://files.pythonhosted.org/packages/b7/8c/9839225320046ed279c6e839d51f028342eb77c91c89b8ef2549f951f3ec/charset_normalizer-3.4.3-cp314-cp314-win32.whl", hash = "sha256:c6dbd0ccdda3a2ba7c2ecd9d77b37f3b5831687d8dc1b6ca5f56a4880cc7b7ce", size = 100086, upload-time = "2025-08-09T07:56:52.722Z" },
    { url = "https://files.pythonhosted.org/packages/ee/7a/36fbcf646e41f710ce0a563c1c9a343c6edf9be80786edeb15b6f62e17db/charset_normalizer-3.4.3-cp314-cp314-win_amd64.whl", hash = "sha256:73dc19b562516fc9bcf6e5d6e596df0b4eb98d87e4f79f3ae71840e6ed21361c", size = 107400, upload-time = "2025-08-09T07:56:55.172Z" },
    { url = "https://files.pythonhosted.org/packages/8a/1f/f041989e93b001bc4e44bb1669ccdcf54d3f00e628229a85b08d330615c5/charset_normalizer-3.4.3-py3-none-any.whl", hash = "sha256:ce571ab16d890d23b5c278547ba694193a45011ff86a9162a71307ed9f86759a", size = 53175, upload-time = "2025-08-09T07:57:26.864Z" },
]

[[package]]
name = "click"
version = "8.3.0"
source = { registry = "https://pypi.org/simple" }
dependencies = [
    { name = "colorama", marker = "sys_platform == 'win32'" },
]
sdist = { url = "https://files.pythonhosted.org/packages/46/61/de6cd827efad202d7057d93e0fed9294b96952e188f7384832791c7b2254/click-8.3.0.tar.gz", hash = "sha256:e7b8232224eba16f4ebe410c25ced9f7875cb5f3263ffc93cc3e8da705e229c4", size = 276943, upload-time = "2025-09-18T17:32:23.696Z" }
wheels = [
    { url = "https://files.pythonhosted.org/packages/db/d3/9dcc0f5797f070ec8edf30fbadfb200e71d9db6b84d211e3b2085a7589a0/click-8.3.0-py3-none-any.whl", hash = "sha256:9b9f285302c6e3064f4330c05f05b81945b2a39544279343e6e7c5f27a9baddc", size = 107295, upload-time = "2025-09-18T17:32:22.42Z" },
]

[[package]]
name = "colorama"
version = "0.4.6"
source = { registry = "https://pypi.org/simple" }
sdist = { url = "https://files.pythonhosted.org/packages/d8/53/6f443c9a4a8358a93a6792e2acffb9d9d5cb0a5cfd8802644b7b1c9a02e4/colorama-0.4.6.tar.gz", hash = "sha256:08695f5cb7ed6e0531a20572697297273c47b8cae5a63ffc6d6ed5c201be6e44", size = 27697, upload-time = "2022-10-25T02:36:22.414Z" }
wheels = [
    { url = "https://files.pythonhosted.org/packages/d1/d6/3965ed04c63042e047cb6a3e6ed1a63a35087b6a609aa3a15ed8ac56c221/colorama-0.4.6-py2.py3-none-any.whl", hash = "sha256:4f1d9991f5acc0ca119f9d443620b77f9d6b33703e51011c16baf57afb285fc6", size = 25335, upload-time = "2022-10-25T02:36:20.889Z" },
]

[[package]]
name = "comm"
version = "0.2.3"
source = { registry = "https://pypi.org/simple" }
sdist = { url = "https://files.pythonhosted.org/packages/4c/13/7d740c5849255756bc17888787313b61fd38a0a8304fc4f073dfc46122aa/comm-0.2.3.tar.gz", hash = "sha256:2dc8048c10962d55d7ad693be1e7045d891b7ce8d999c97963a5e3e99c055971", size = 6319, upload-time = "2025-07-25T14:02:04.452Z" }
wheels = [
    { url = "https://files.pythonhosted.org/packages/60/97/891a0971e1e4a8c5d2b20bbe0e524dc04548d2307fee33cdeba148fd4fc7/comm-0.2.3-py3-none-any.whl", hash = "sha256:c615d91d75f7f04f095b30d1c1711babd43bdc6419c1be9886a85f2f4e489417", size = 7294, upload-time = "2025-07-25T14:02:02.896Z" },
]

[[package]]
name = "contourpy"
version = "1.3.3"
source = { registry = "https://pypi.org/simple" }
dependencies = [
    { name = "numpy" },
]
sdist = { url = "https://files.pythonhosted.org/packages/58/01/1253e6698a07380cd31a736d248a3f2a50a7c88779a1813da27503cadc2a/contourpy-1.3.3.tar.gz", hash = "sha256:083e12155b210502d0bca491432bb04d56dc3432f95a979b429f2848c3dbe880", size = 13466174, upload-time = "2025-07-26T12:03:12.549Z" }
wheels = [
    { url = "https://files.pythonhosted.org/packages/be/45/adfee365d9ea3d853550b2e735f9d66366701c65db7855cd07621732ccfc/contourpy-1.3.3-cp312-cp312-macosx_10_13_x86_64.whl", hash = "sha256:b08a32ea2f8e42cf1d4be3169a98dd4be32bafe4f22b6c4cb4ba810fa9e5d2cb", size = 293419, upload-time = "2025-07-26T12:01:21.16Z" },
    { url = "https://files.pythonhosted.org/packages/53/3e/405b59cfa13021a56bba395a6b3aca8cec012b45bf177b0eaf7a202cde2c/contourpy-1.3.3-cp312-cp312-macosx_11_0_arm64.whl", hash = "sha256:556dba8fb6f5d8742f2923fe9457dbdd51e1049c4a43fd3986a0b14a1d815fc6", size = 273979, upload-time = "2025-07-26T12:01:22.448Z" },
    { url = "https://files.pythonhosted.org/packages/d4/1c/a12359b9b2ca3a845e8f7f9ac08bdf776114eb931392fcad91743e2ea17b/contourpy-1.3.3-cp312-cp312-manylinux_2_26_aarch64.manylinux_2_28_aarch64.whl", hash = "sha256:92d9abc807cf7d0e047b95ca5d957cf4792fcd04e920ca70d48add15c1a90ea7", size = 332653, upload-time = "2025-07-26T12:01:24.155Z" },
    { url = "https://files.pythonhosted.org/packages/63/12/897aeebfb475b7748ea67b61e045accdfcf0d971f8a588b67108ed7f5512/contourpy-1.3.3-cp312-cp312-manylinux_2_26_ppc64le.manylinux_2_28_ppc64le.whl", hash = "sha256:b2e8faa0ed68cb29af51edd8e24798bb661eac3bd9f65420c1887b6ca89987c8", size = 379536, upload-time = "2025-07-26T12:01:25.91Z" },
    { url = "https://files.pythonhosted.org/packages/43/8a/a8c584b82deb248930ce069e71576fc09bd7174bbd35183b7943fb1064fd/contourpy-1.3.3-cp312-cp312-manylinux_2_26_s390x.manylinux_2_28_s390x.whl", hash = "sha256:626d60935cf668e70a5ce6ff184fd713e9683fb458898e4249b63be9e28286ea", size = 384397, upload-time = "2025-07-26T12:01:27.152Z" },
    { url = "https://files.pythonhosted.org/packages/cc/8f/ec6289987824b29529d0dfda0d74a07cec60e54b9c92f3c9da4c0ac732de/contourpy-1.3.3-cp312-cp312-manylinux_2_27_x86_64.manylinux_2_28_x86_64.whl", hash = "sha256:4d00e655fcef08aba35ec9610536bfe90267d7ab5ba944f7032549c55a146da1", size = 362601, upload-time = "2025-07-26T12:01:28.808Z" },
    { url = "https://files.pythonhosted.org/packages/05/0a/a3fe3be3ee2dceb3e615ebb4df97ae6f3828aa915d3e10549ce016302bd1/contourpy-1.3.3-cp312-cp312-musllinux_1_2_aarch64.whl", hash = "sha256:451e71b5a7d597379ef572de31eeb909a87246974d960049a9848c3bc6c41bf7", size = 1331288, upload-time = "2025-07-26T12:01:31.198Z" },
    { url = "https://files.pythonhosted.org/packages/33/1d/acad9bd4e97f13f3e2b18a3977fe1b4a37ecf3d38d815333980c6c72e963/contourpy-1.3.3-cp312-cp312-musllinux_1_2_x86_64.whl", hash = "sha256:459c1f020cd59fcfe6650180678a9993932d80d44ccde1fa1868977438f0b411", size = 1403386, upload-time = "2025-07-26T12:01:33.947Z" },
    { url = "https://files.pythonhosted.org/packages/cf/8f/5847f44a7fddf859704217a99a23a4f6417b10e5ab1256a179264561540e/contourpy-1.3.3-cp312-cp312-win32.whl", hash = "sha256:023b44101dfe49d7d53932be418477dba359649246075c996866106da069af69", size = 185018, upload-time = "2025-07-26T12:01:35.64Z" },
    { url = "https://files.pythonhosted.org/packages/19/e8/6026ed58a64563186a9ee3f29f41261fd1828f527dd93d33b60feca63352/contourpy-1.3.3-cp312-cp312-win_amd64.whl", hash = "sha256:8153b8bfc11e1e4d75bcb0bff1db232f9e10b274e0929de9d608027e0d34ff8b", size = 226567, upload-time = "2025-07-26T12:01:36.804Z" },
    { url = "https://files.pythonhosted.org/packages/d1/e2/f05240d2c39a1ed228d8328a78b6f44cd695f7ef47beb3e684cf93604f86/contourpy-1.3.3-cp312-cp312-win_arm64.whl", hash = "sha256:07ce5ed73ecdc4a03ffe3e1b3e3c1166db35ae7584be76f65dbbe28a7791b0cc", size = 193655, upload-time = "2025-07-26T12:01:37.999Z" },
    { url = "https://files.pythonhosted.org/packages/68/35/0167aad910bbdb9599272bd96d01a9ec6852f36b9455cf2ca67bd4cc2d23/contourpy-1.3.3-cp313-cp313-macosx_10_13_x86_64.whl", hash = "sha256:177fb367556747a686509d6fef71d221a4b198a3905fe824430e5ea0fda54eb5", size = 293257, upload-time = "2025-07-26T12:01:39.367Z" },
    { url = "https://files.pythonhosted.org/packages/96/e4/7adcd9c8362745b2210728f209bfbcf7d91ba868a2c5f40d8b58f54c509b/contourpy-1.3.3-cp313-cp313-macosx_11_0_arm64.whl", hash = "sha256:d002b6f00d73d69333dac9d0b8d5e84d9724ff9ef044fd63c5986e62b7c9e1b1", size = 274034, upload-time = "2025-07-26T12:01:40.645Z" },
    { url = "https://files.pythonhosted.org/packages/73/23/90e31ceeed1de63058a02cb04b12f2de4b40e3bef5e082a7c18d9c8ae281/contourpy-1.3.3-cp313-cp313-manylinux_2_26_aarch64.manylinux_2_28_aarch64.whl", hash = "sha256:348ac1f5d4f1d66d3322420f01d42e43122f43616e0f194fc1c9f5d830c5b286", size = 334672, upload-time = "2025-07-26T12:01:41.942Z" },
    { url = "https://files.pythonhosted.org/packages/ed/93/b43d8acbe67392e659e1d984700e79eb67e2acb2bd7f62012b583a7f1b55/contourpy-1.3.3-cp313-cp313-manylinux_2_26_ppc64le.manylinux_2_28_ppc64le.whl", hash = "sha256:655456777ff65c2c548b7c454af9c6f33f16c8884f11083244b5819cc214f1b5", size = 381234, upload-time = "2025-07-26T12:01:43.499Z" },
    { url = "https://files.pythonhosted.org/packages/46/3b/bec82a3ea06f66711520f75a40c8fc0b113b2a75edb36aa633eb11c4f50f/contourpy-1.3.3-cp313-cp313-manylinux_2_26_s390x.manylinux_2_28_s390x.whl", hash = "sha256:644a6853d15b2512d67881586bd03f462c7ab755db95f16f14d7e238f2852c67", size = 385169, upload-time = "2025-07-26T12:01:45.219Z" },
    { url = "https://files.pythonhosted.org/packages/4b/32/e0f13a1c5b0f8572d0ec6ae2f6c677b7991fafd95da523159c19eff0696a/contourpy-1.3.3-cp313-cp313-manylinux_2_27_x86_64.manylinux_2_28_x86_64.whl", hash = "sha256:4debd64f124ca62069f313a9cb86656ff087786016d76927ae2cf37846b006c9", size = 362859, upload-time = "2025-07-26T12:01:46.519Z" },
    { url = "https://files.pythonhosted.org/packages/33/71/e2a7945b7de4e58af42d708a219f3b2f4cff7386e6b6ab0a0fa0033c49a9/contourpy-1.3.3-cp313-cp313-musllinux_1_2_aarch64.whl", hash = "sha256:a15459b0f4615b00bbd1e91f1b9e19b7e63aea7483d03d804186f278c0af2659", size = 1332062, upload-time = "2025-07-26T12:01:48.964Z" },
    { url = "https://files.pythonhosted.org/packages/12/fc/4e87ac754220ccc0e807284f88e943d6d43b43843614f0a8afa469801db0/contourpy-1.3.3-cp313-cp313-musllinux_1_2_x86_64.whl", hash = "sha256:ca0fdcd73925568ca027e0b17ab07aad764be4706d0a925b89227e447d9737b7", size = 1403932, upload-time = "2025-07-26T12:01:51.979Z" },
    { url = "https://files.pythonhosted.org/packages/a6/2e/adc197a37443f934594112222ac1aa7dc9a98faf9c3842884df9a9d8751d/contourpy-1.3.3-cp313-cp313-win32.whl", hash = "sha256:b20c7c9a3bf701366556e1b1984ed2d0cedf999903c51311417cf5f591d8c78d", size = 185024, upload-time = "2025-07-26T12:01:53.245Z" },
    { url = "https://files.pythonhosted.org/packages/18/0b/0098c214843213759692cc638fce7de5c289200a830e5035d1791d7a2338/contourpy-1.3.3-cp313-cp313-win_amd64.whl", hash = "sha256:1cadd8b8969f060ba45ed7c1b714fe69185812ab43bd6b86a9123fe8f99c3263", size = 226578, upload-time = "2025-07-26T12:01:54.422Z" },
    { url = "https://files.pythonhosted.org/packages/8a/9a/2f6024a0c5995243cd63afdeb3651c984f0d2bc727fd98066d40e141ad73/contourpy-1.3.3-cp313-cp313-win_arm64.whl", hash = "sha256:fd914713266421b7536de2bfa8181aa8c699432b6763a0ea64195ebe28bff6a9", size = 193524, upload-time = "2025-07-26T12:01:55.73Z" },
    { url = "https://files.pythonhosted.org/packages/c0/b3/f8a1a86bd3298513f500e5b1f5fd92b69896449f6cab6a146a5d52715479/contourpy-1.3.3-cp313-cp313t-macosx_10_13_x86_64.whl", hash = "sha256:88df9880d507169449d434c293467418b9f6cbe82edd19284aa0409e7fdb933d", size = 306730, upload-time = "2025-07-26T12:01:57.051Z" },
    { url = "https://files.pythonhosted.org/packages/3f/11/4780db94ae62fc0c2053909b65dc3246bd7cecfc4f8a20d957ad43aa4ad8/contourpy-1.3.3-cp313-cp313t-macosx_11_0_arm64.whl", hash = "sha256:d06bb1f751ba5d417047db62bca3c8fde202b8c11fb50742ab3ab962c81e8216", size = 287897, upload-time = "2025-07-26T12:01:58.663Z" },
    { url = "https://files.pythonhosted.org/packages/ae/15/e59f5f3ffdd6f3d4daa3e47114c53daabcb18574a26c21f03dc9e4e42ff0/contourpy-1.3.3-cp313-cp313t-manylinux_2_26_aarch64.manylinux_2_28_aarch64.whl", hash = "sha256:e4e6b05a45525357e382909a4c1600444e2a45b4795163d3b22669285591c1ae", size = 326751, upload-time = "2025-07-26T12:02:00.343Z" },
    { url = "https://files.pythonhosted.org/packages/0f/81/03b45cfad088e4770b1dcf72ea78d3802d04200009fb364d18a493857210/contourpy-1.3.3-cp313-cp313t-manylinux_2_26_ppc64le.manylinux_2_28_ppc64le.whl", hash = "sha256:ab3074b48c4e2cf1a960e6bbeb7f04566bf36b1861d5c9d4d8ac04b82e38ba20", size = 375486, upload-time = "2025-07-26T12:02:02.128Z" },
    { url = "https://files.pythonhosted.org/packages/0c/ba/49923366492ffbdd4486e970d421b289a670ae8cf539c1ea9a09822b371a/contourpy-1.3.3-cp313-cp313t-manylinux_2_26_s390x.manylinux_2_28_s390x.whl", hash = "sha256:6c3d53c796f8647d6deb1abe867daeb66dcc8a97e8455efa729516b997b8ed99", size = 388106, upload-time = "2025-07-26T12:02:03.615Z" },
    { url = "https://files.pythonhosted.org/packages/9f/52/5b00ea89525f8f143651f9f03a0df371d3cbd2fccd21ca9b768c7a6500c2/contourpy-1.3.3-cp313-cp313t-manylinux_2_27_x86_64.manylinux_2_28_x86_64.whl", hash = "sha256:50ed930df7289ff2a8d7afeb9603f8289e5704755c7e5c3bbd929c90c817164b", size = 352548, upload-time = "2025-07-26T12:02:05.165Z" },
    { url = "https://files.pythonhosted.org/packages/32/1d/a209ec1a3a3452d490f6b14dd92e72280c99ae3d1e73da74f8277d4ee08f/contourpy-1.3.3-cp313-cp313t-musllinux_1_2_aarch64.whl", hash = "sha256:4feffb6537d64b84877da813a5c30f1422ea5739566abf0bd18065ac040e120a", size = 1322297, upload-time = "2025-07-26T12:02:07.379Z" },
    { url = "https://files.pythonhosted.org/packages/bc/9e/46f0e8ebdd884ca0e8877e46a3f4e633f6c9c8c4f3f6e72be3fe075994aa/contourpy-1.3.3-cp313-cp313t-musllinux_1_2_x86_64.whl", hash = "sha256:2b7e9480ffe2b0cd2e787e4df64270e3a0440d9db8dc823312e2c940c167df7e", size = 1391023, upload-time = "2025-07-26T12:02:10.171Z" },
    { url = "https://files.pythonhosted.org/packages/b9/70/f308384a3ae9cd2209e0849f33c913f658d3326900d0ff5d378d6a1422d2/contourpy-1.3.3-cp313-cp313t-win32.whl", hash = "sha256:283edd842a01e3dcd435b1c5116798d661378d83d36d337b8dde1d16a5fc9ba3", size = 196157, upload-time = "2025-07-26T12:02:11.488Z" },
    { url = "https://files.pythonhosted.org/packages/b2/dd/880f890a6663b84d9e34a6f88cded89d78f0091e0045a284427cb6b18521/contourpy-1.3.3-cp313-cp313t-win_amd64.whl", hash = "sha256:87acf5963fc2b34825e5b6b048f40e3635dd547f590b04d2ab317c2619ef7ae8", size = 240570, upload-time = "2025-07-26T12:02:12.754Z" },
    { url = "https://files.pythonhosted.org/packages/80/99/2adc7d8ffead633234817ef8e9a87115c8a11927a94478f6bb3d3f4d4f7d/contourpy-1.3.3-cp313-cp313t-win_arm64.whl", hash = "sha256:3c30273eb2a55024ff31ba7d052dde990d7d8e5450f4bbb6e913558b3d6c2301", size = 199713, upload-time = "2025-07-26T12:02:14.4Z" },
    { url = "https://files.pythonhosted.org/packages/72/8b/4546f3ab60f78c514ffb7d01a0bd743f90de36f0019d1be84d0a708a580a/contourpy-1.3.3-cp314-cp314-macosx_10_13_x86_64.whl", hash = "sha256:fde6c716d51c04b1c25d0b90364d0be954624a0ee9d60e23e850e8d48353d07a", size = 292189, upload-time = "2025-07-26T12:02:16.095Z" },
    { url = "https://files.pythonhosted.org/packages/fd/e1/3542a9cb596cadd76fcef413f19c79216e002623158befe6daa03dbfa88c/contourpy-1.3.3-cp314-cp314-macosx_11_0_arm64.whl", hash = "sha256:cbedb772ed74ff5be440fa8eee9bd49f64f6e3fc09436d9c7d8f1c287b121d77", size = 273251, upload-time = "2025-07-26T12:02:17.524Z" },
    { url = "https://files.pythonhosted.org/packages/b1/71/f93e1e9471d189f79d0ce2497007731c1e6bf9ef6d1d61b911430c3db4e5/contourpy-1.3.3-cp314-cp314-manylinux_2_26_aarch64.manylinux_2_28_aarch64.whl", hash = "sha256:22e9b1bd7a9b1d652cd77388465dc358dafcd2e217d35552424aa4f996f524f5", size = 335810, upload-time = "2025-07-26T12:02:18.9Z" },
    { url = "https://files.pythonhosted.org/packages/91/f9/e35f4c1c93f9275d4e38681a80506b5510e9327350c51f8d4a5a724d178c/contourpy-1.3.3-cp314-cp314-manylinux_2_26_ppc64le.manylinux_2_28_ppc64le.whl", hash = "sha256:a22738912262aa3e254e4f3cb079a95a67132fc5a063890e224393596902f5a4", size = 382871, upload-time = "2025-07-26T12:02:20.418Z" },
    { url = "https://files.pythonhosted.org/packages/b5/71/47b512f936f66a0a900d81c396a7e60d73419868fba959c61efed7a8ab46/contourpy-1.3.3-cp314-cp314-manylinux_2_26_s390x.manylinux_2_28_s390x.whl", hash = "sha256:afe5a512f31ee6bd7d0dda52ec9864c984ca3d66664444f2d72e0dc4eb832e36", size = 386264, upload-time = "2025-07-26T12:02:21.916Z" },
    { url = "https://files.pythonhosted.org/packages/04/5f/9ff93450ba96b09c7c2b3f81c94de31c89f92292f1380261bd7195bea4ea/contourpy-1.3.3-cp314-cp314-manylinux_2_27_x86_64.manylinux_2_28_x86_64.whl", hash = "sha256:f64836de09927cba6f79dcd00fdd7d5329f3fccc633468507079c829ca4db4e3", size = 363819, upload-time = "2025-07-26T12:02:23.759Z" },
    { url = "https://files.pythonhosted.org/packages/3e/a6/0b185d4cc480ee494945cde102cb0149ae830b5fa17bf855b95f2e70ad13/contourpy-1.3.3-cp314-cp314-musllinux_1_2_aarch64.whl", hash = "sha256:1fd43c3be4c8e5fd6e4f2baeae35ae18176cf2e5cced681cca908addf1cdd53b", size = 1333650, upload-time = "2025-07-26T12:02:26.181Z" },
    { url = "https://files.pythonhosted.org/packages/43/d7/afdc95580ca56f30fbcd3060250f66cedbde69b4547028863abd8aa3b47e/contourpy-1.3.3-cp314-cp314-musllinux_1_2_x86_64.whl", hash = "sha256:6afc576f7b33cf00996e5c1102dc2a8f7cc89e39c0b55df93a0b78c1bd992b36", size = 1404833, upload-time = "2025-07-26T12:02:28.782Z" },
    { url = "https://files.pythonhosted.org/packages/e2/e2/366af18a6d386f41132a48f033cbd2102e9b0cf6345d35ff0826cd984566/contourpy-1.3.3-cp314-cp314-win32.whl", hash = "sha256:66c8a43a4f7b8df8b71ee1840e4211a3c8d93b214b213f590e18a1beca458f7d", size = 189692, upload-time = "2025-07-26T12:02:30.128Z" },
    { url = "https://files.pythonhosted.org/packages/7d/c2/57f54b03d0f22d4044b8afb9ca0e184f8b1afd57b4f735c2fa70883dc601/contourpy-1.3.3-cp314-cp314-win_amd64.whl", hash = "sha256:cf9022ef053f2694e31d630feaacb21ea24224be1c3ad0520b13d844274614fd", size = 232424, upload-time = "2025-07-26T12:02:31.395Z" },
    { url = "https://files.pythonhosted.org/packages/18/79/a9416650df9b525737ab521aa181ccc42d56016d2123ddcb7b58e926a42c/contourpy-1.3.3-cp314-cp314-win_arm64.whl", hash = "sha256:95b181891b4c71de4bb404c6621e7e2390745f887f2a026b2d99e92c17892339", size = 198300, upload-time = "2025-07-26T12:02:32.956Z" },
    { url = "https://files.pythonhosted.org/packages/1f/42/38c159a7d0f2b7b9c04c64ab317042bb6952b713ba875c1681529a2932fe/contourpy-1.3.3-cp314-cp314t-macosx_10_13_x86_64.whl", hash = "sha256:33c82d0138c0a062380332c861387650c82e4cf1747aaa6938b9b6516762e772", size = 306769, upload-time = "2025-07-26T12:02:34.2Z" },
    { url = "https://files.pythonhosted.org/packages/c3/6c/26a8205f24bca10974e77460de68d3d7c63e282e23782f1239f226fcae6f/contourpy-1.3.3-cp314-cp314t-macosx_11_0_arm64.whl", hash = "sha256:ea37e7b45949df430fe649e5de8351c423430046a2af20b1c1961cae3afcda77", size = 287892, upload-time = "2025-07-26T12:02:35.807Z" },
    { url = "https://files.pythonhosted.org/packages/66/06/8a475c8ab718ebfd7925661747dbb3c3ee9c82ac834ccb3570be49d129f4/contourpy-1.3.3-cp314-cp314t-manylinux_2_26_aarch64.manylinux_2_28_aarch64.whl", hash = "sha256:d304906ecc71672e9c89e87c4675dc5c2645e1f4269a5063b99b0bb29f232d13", size = 326748, upload-time = "2025-07-26T12:02:37.193Z" },
    { url = "https://files.pythonhosted.org/packages/b4/a3/c5ca9f010a44c223f098fccd8b158bb1cb287378a31ac141f04730dc49be/contourpy-1.3.3-cp314-cp314t-manylinux_2_26_ppc64le.manylinux_2_28_ppc64le.whl", hash = "sha256:ca658cd1a680a5c9ea96dc61cdbae1e85c8f25849843aa799dfd3cb370ad4fbe", size = 375554, upload-time = "2025-07-26T12:02:38.894Z" },
    { url = "https://files.pythonhosted.org/packages/80/5b/68bd33ae63fac658a4145088c1e894405e07584a316738710b636c6d0333/contourpy-1.3.3-cp314-cp314t-manylinux_2_26_s390x.manylinux_2_28_s390x.whl", hash = "sha256:ab2fd90904c503739a75b7c8c5c01160130ba67944a7b77bbf36ef8054576e7f", size = 388118, upload-time = "2025-07-26T12:02:40.642Z" },
    { url = "https://files.pythonhosted.org/packages/40/52/4c285a6435940ae25d7410a6c36bda5145839bc3f0beb20c707cda18b9d2/contourpy-1.3.3-cp314-cp314t-manylinux_2_27_x86_64.manylinux_2_28_x86_64.whl", hash = "sha256:b7301b89040075c30e5768810bc96a8e8d78085b47d8be6e4c3f5a0b4ed478a0", size = 352555, upload-time = "2025-07-26T12:02:42.25Z" },
    { url = "https://files.pythonhosted.org/packages/24/ee/3e81e1dd174f5c7fefe50e85d0892de05ca4e26ef1c9a59c2a57e43b865a/contourpy-1.3.3-cp314-cp314t-musllinux_1_2_aarch64.whl", hash = "sha256:2a2a8b627d5cc6b7c41a4beff6c5ad5eb848c88255fda4a8745f7e901b32d8e4", size = 1322295, upload-time = "2025-07-26T12:02:44.668Z" },
    { url = "https://files.pythonhosted.org/packages/3c/b2/6d913d4d04e14379de429057cd169e5e00f6c2af3bb13e1710bcbdb5da12/contourpy-1.3.3-cp314-cp314t-musllinux_1_2_x86_64.whl", hash = "sha256:fd6ec6be509c787f1caf6b247f0b1ca598bef13f4ddeaa126b7658215529ba0f", size = 1391027, upload-time = "2025-07-26T12:02:47.09Z" },
    { url = "https://files.pythonhosted.org/packages/93/8a/68a4ec5c55a2971213d29a9374913f7e9f18581945a7a31d1a39b5d2dfe5/contourpy-1.3.3-cp314-cp314t-win32.whl", hash = "sha256:e74a9a0f5e3fff48fb5a7f2fd2b9b70a3fe014a67522f79b7cca4c0c7e43c9ae", size = 202428, upload-time = "2025-07-26T12:02:48.691Z" },
    { url = "https://files.pythonhosted.org/packages/fa/96/fd9f641ffedc4fa3ace923af73b9d07e869496c9cc7a459103e6e978992f/contourpy-1.3.3-cp314-cp314t-win_amd64.whl", hash = "sha256:13b68d6a62db8eafaebb8039218921399baf6e47bf85006fd8529f2a08ef33fc", size = 250331, upload-time = "2025-07-26T12:02:50.137Z" },
    { url = "https://files.pythonhosted.org/packages/ae/8c/469afb6465b853afff216f9528ffda78a915ff880ed58813ba4faf4ba0b6/contourpy-1.3.3-cp314-cp314t-win_arm64.whl", hash = "sha256:b7448cb5a725bb1e35ce88771b86fba35ef418952474492cf7c764059933ff8b", size = 203831, upload-time = "2025-07-26T12:02:51.449Z" },
]

[[package]]
name = "cycler"
version = "0.12.1"
source = { registry = "https://pypi.org/simple" }
sdist = { url = "https://files.pythonhosted.org/packages/a9/95/a3dbbb5028f35eafb79008e7522a75244477d2838f38cbb722248dabc2a8/cycler-0.12.1.tar.gz", hash = "sha256:88bb128f02ba341da8ef447245a9e138fae777f6a23943da4540077d3601eb1c", size = 7615, upload-time = "2023-10-07T05:32:18.335Z" }
wheels = [
    { url = "https://files.pythonhosted.org/packages/e7/05/c19819d5e3d95294a6f5947fb9b9629efb316b96de511b418c53d245aae6/cycler-0.12.1-py3-none-any.whl", hash = "sha256:85cef7cff222d8644161529808465972e51340599459b8ac3ccbac5a854e0d30", size = 8321, upload-time = "2023-10-07T05:32:16.783Z" },
]

[[package]]
name = "debugpy"
version = "1.8.17"
source = { registry = "https://pypi.org/simple" }
sdist = { url = "https://files.pythonhosted.org/packages/15/ad/71e708ff4ca377c4230530d6a7aa7992592648c122a2cd2b321cf8b35a76/debugpy-1.8.17.tar.gz", hash = "sha256:fd723b47a8c08892b1a16b2c6239a8b96637c62a59b94bb5dab4bac592a58a8e", size = 1644129, upload-time = "2025-09-17T16:33:20.633Z" }
wheels = [
    { url = "https://files.pythonhosted.org/packages/08/2b/9d8e65beb2751876c82e1aceb32f328c43ec872711fa80257c7674f45650/debugpy-1.8.17-cp312-cp312-macosx_15_0_universal2.whl", hash = "sha256:f14467edef672195c6f6b8e27ce5005313cb5d03c9239059bc7182b60c176e2d", size = 2549522, upload-time = "2025-09-17T16:33:38.466Z" },
    { url = "https://files.pythonhosted.org/packages/b4/78/eb0d77f02971c05fca0eb7465b18058ba84bd957062f5eec82f941ac792a/debugpy-1.8.17-cp312-cp312-manylinux_2_34_x86_64.whl", hash = "sha256:24693179ef9dfa20dca8605905a42b392be56d410c333af82f1c5dff807a64cc", size = 4309417, upload-time = "2025-09-17T16:33:41.299Z" },
    { url = "https://files.pythonhosted.org/packages/37/42/c40f1d8cc1fed1e75ea54298a382395b8b937d923fcf41ab0797a554f555/debugpy-1.8.17-cp312-cp312-win32.whl", hash = "sha256:6a4e9dacf2cbb60d2514ff7b04b4534b0139facbf2abdffe0639ddb6088e59cf", size = 5277130, upload-time = "2025-09-17T16:33:43.554Z" },
    { url = "https://files.pythonhosted.org/packages/72/22/84263b205baad32b81b36eac076de0cdbe09fe2d0637f5b32243dc7c925b/debugpy-1.8.17-cp312-cp312-win_amd64.whl", hash = "sha256:e8f8f61c518952fb15f74a302e068b48d9c4691768ade433e4adeea961993464", size = 5319053, upload-time = "2025-09-17T16:33:53.033Z" },
    { url = "https://files.pythonhosted.org/packages/50/76/597e5cb97d026274ba297af8d89138dfd9e695767ba0e0895edb20963f40/debugpy-1.8.17-cp313-cp313-macosx_15_0_universal2.whl", hash = "sha256:857c1dd5d70042502aef1c6d1c2801211f3ea7e56f75e9c335f434afb403e464", size = 2538386, upload-time = "2025-09-17T16:33:54.594Z" },
    { url = "https://files.pythonhosted.org/packages/5f/60/ce5c34fcdfec493701f9d1532dba95b21b2f6394147234dce21160bd923f/debugpy-1.8.17-cp313-cp313-manylinux_2_34_x86_64.whl", hash = "sha256:3bea3b0b12f3946e098cce9b43c3c46e317b567f79570c3f43f0b96d00788088", size = 4292100, upload-time = "2025-09-17T16:33:56.353Z" },
    { url = "https://files.pythonhosted.org/packages/e8/95/7873cf2146577ef71d2a20bf553f12df865922a6f87b9e8ee1df04f01785/debugpy-1.8.17-cp313-cp313-win32.whl", hash = "sha256:e34ee844c2f17b18556b5bbe59e1e2ff4e86a00282d2a46edab73fd7f18f4a83", size = 5277002, upload-time = "2025-09-17T16:33:58.231Z" },
    { url = "https://files.pythonhosted.org/packages/46/11/18c79a1cee5ff539a94ec4aa290c1c069a5580fd5cfd2fb2e282f8e905da/debugpy-1.8.17-cp313-cp313-win_amd64.whl", hash = "sha256:6c5cd6f009ad4fca8e33e5238210dc1e5f42db07d4b6ab21ac7ffa904a196420", size = 5319047, upload-time = "2025-09-17T16:34:00.586Z" },
    { url = "https://files.pythonhosted.org/packages/de/45/115d55b2a9da6de812696064ceb505c31e952c5d89c4ed1d9bb983deec34/debugpy-1.8.17-cp314-cp314-macosx_15_0_universal2.whl", hash = "sha256:045290c010bcd2d82bc97aa2daf6837443cd52f6328592698809b4549babcee1", size = 2536899, upload-time = "2025-09-17T16:34:02.657Z" },
    { url = "https://files.pythonhosted.org/packages/5a/73/2aa00c7f1f06e997ef57dc9b23d61a92120bec1437a012afb6d176585197/debugpy-1.8.17-cp314-cp314-manylinux_2_34_x86_64.whl", hash = "sha256:b69b6bd9dba6a03632534cdf67c760625760a215ae289f7489a452af1031fe1f", size = 4268254, upload-time = "2025-09-17T16:34:04.486Z" },
    { url = "https://files.pythonhosted.org/packages/86/b5/ed3e65c63c68a6634e3ba04bd10255c8e46ec16ebed7d1c79e4816d8a760/debugpy-1.8.17-cp314-cp314-win32.whl", hash = "sha256:5c59b74aa5630f3a5194467100c3b3d1c77898f9ab27e3f7dc5d40fc2f122670", size = 5277203, upload-time = "2025-09-17T16:34:06.65Z" },
    { url = "https://files.pythonhosted.org/packages/b0/26/394276b71c7538445f29e792f589ab7379ae70fd26ff5577dfde71158e96/debugpy-1.8.17-cp314-cp314-win_amd64.whl", hash = "sha256:893cba7bb0f55161de4365584b025f7064e1f88913551bcd23be3260b231429c", size = 5318493, upload-time = "2025-09-17T16:34:08.483Z" },
    { url = "https://files.pythonhosted.org/packages/b0/d0/89247ec250369fc76db477720a26b2fce7ba079ff1380e4ab4529d2fe233/debugpy-1.8.17-py2.py3-none-any.whl", hash = "sha256:60c7dca6571efe660ccb7a9508d73ca14b8796c4ed484c2002abba714226cfef", size = 5283210, upload-time = "2025-09-17T16:34:25.835Z" },
]

[[package]]
name = "decorator"
version = "5.2.1"
source = { registry = "https://pypi.org/simple" }
sdist = { url = "https://files.pythonhosted.org/packages/43/fa/6d96a0978d19e17b68d634497769987b16c8f4cd0a7a05048bec693caa6b/decorator-5.2.1.tar.gz", hash = "sha256:65f266143752f734b0a7cc83c46f4618af75b8c5911b00ccb61d0ac9b6da0360", size = 56711, upload-time = "2025-02-24T04:41:34.073Z" }
wheels = [
    { url = "https://files.pythonhosted.org/packages/4e/8c/f3147f5c4b73e7550fe5f9352eaa956ae838d5c51eb58e7a25b9f3e2643b/decorator-5.2.1-py3-none-any.whl", hash = "sha256:d316bb415a2d9e2d2b3abcc4084c6502fc09240e292cd76a76afc106a1c8e04a", size = 9190, upload-time = "2025-02-24T04:41:32.565Z" },
]

[[package]]
name = "defusedxml"
version = "0.7.1"
source = { registry = "https://pypi.org/simple" }
sdist = { url = "https://files.pythonhosted.org/packages/0f/d5/c66da9b79e5bdb124974bfe172b4daf3c984ebd9c2a06e2b8a4dc7331c72/defusedxml-0.7.1.tar.gz", hash = "sha256:1bb3032db185915b62d7c6209c5a8792be6a32ab2fedacc84e01b52c51aa3e69", size = 75520, upload-time = "2021-03-08T10:59:26.269Z" }
wheels = [
    { url = "https://files.pythonhosted.org/packages/07/6c/aa3f2f849e01cb6a001cd8554a88d4c77c5c1a31c95bdf1cf9301e6d9ef4/defusedxml-0.7.1-py2.py3-none-any.whl", hash = "sha256:a352e7e428770286cc899e2542b6cdaedb2b4953ff269a210103ec58f6198a61", size = 25604, upload-time = "2021-03-08T10:59:24.45Z" },
]

[[package]]
name = "executing"
version = "2.2.1"
source = { registry = "https://pypi.org/simple" }
sdist = { url = "https://files.pythonhosted.org/packages/cc/28/c14e053b6762b1044f34a13aab6859bbf40456d37d23aa286ac24cfd9a5d/executing-2.2.1.tar.gz", hash = "sha256:3632cc370565f6648cc328b32435bd120a1e4ebb20c77e3fdde9a13cd1e533c4", size = 1129488, upload-time = "2025-09-01T09:48:10.866Z" }
wheels = [
    { url = "https://files.pythonhosted.org/packages/c1/ea/53f2148663b321f21b5a606bd5f191517cf40b7072c0497d3c92c4a13b1e/executing-2.2.1-py2.py3-none-any.whl", hash = "sha256:760643d3452b4d777d295bb167ccc74c64a81df23fb5e08eff250c425a4b2017", size = 28317, upload-time = "2025-09-01T09:48:08.5Z" },
]

[[package]]
name = "fastjsonschema"
version = "2.21.2"
source = { registry = "https://pypi.org/simple" }
sdist = { url = "https://files.pythonhosted.org/packages/20/b5/23b216d9d985a956623b6bd12d4086b60f0059b27799f23016af04a74ea1/fastjsonschema-2.21.2.tar.gz", hash = "sha256:b1eb43748041c880796cd077f1a07c3d94e93ae84bba5ed36800a33554ae05de", size = 374130, upload-time = "2025-08-14T18:49:36.666Z" }
wheels = [
    { url = "https://files.pythonhosted.org/packages/cb/a8/20d0723294217e47de6d9e2e40fd4a9d2f7c4b6ef974babd482a59743694/fastjsonschema-2.21.2-py3-none-any.whl", hash = "sha256:1c797122d0a86c5cace2e54bf4e819c36223b552017172f32c5c024a6b77e463", size = 24024, upload-time = "2025-08-14T18:49:34.776Z" },
]

[[package]]
name = "fonttools"
version = "4.60.1"
source = { registry = "https://pypi.org/simple" }
sdist = { url = "https://files.pythonhosted.org/packages/4b/42/97a13e47a1e51a5a7142475bbcf5107fe3a68fc34aef331c897d5fb98ad0/fonttools-4.60.1.tar.gz", hash = "sha256:ef00af0439ebfee806b25f24c8f92109157ff3fac5731dc7867957812e87b8d9", size = 3559823, upload-time = "2025-09-29T21:13:27.129Z" }
wheels = [
    { url = "https://files.pythonhosted.org/packages/e3/f7/a10b101b7a6f8836a5adb47f2791f2075d044a6ca123f35985c42edc82d8/fonttools-4.60.1-cp312-cp312-macosx_10_13_universal2.whl", hash = "sha256:7b0c6d57ab00dae9529f3faf187f2254ea0aa1e04215cf2f1a8ec277c96661bc", size = 2832953, upload-time = "2025-09-29T21:11:39.616Z" },
    { url = "https://files.pythonhosted.org/packages/ed/fe/7bd094b59c926acf2304d2151354ddbeb74b94812f3dc943c231db09cb41/fonttools-4.60.1-cp312-cp312-macosx_10_13_x86_64.whl", hash = "sha256:839565cbf14645952d933853e8ade66a463684ed6ed6c9345d0faf1f0e868877", size = 2352706, upload-time = "2025-09-29T21:11:41.826Z" },
    { url = "https://files.pythonhosted.org/packages/c0/ca/4bb48a26ed95a1e7eba175535fe5805887682140ee0a0d10a88e1de84208/fonttools-4.60.1-cp312-cp312-manylinux1_x86_64.manylinux2014_x86_64.manylinux_2_17_x86_64.manylinux_2_5_x86_64.whl", hash = "sha256:8177ec9676ea6e1793c8a084a90b65a9f778771998eb919d05db6d4b1c0b114c", size = 4923716, upload-time = "2025-09-29T21:11:43.893Z" },
    { url = "https://files.pythonhosted.org/packages/b8/9f/2cb82999f686c1d1ddf06f6ae1a9117a880adbec113611cc9d22b2fdd465/fonttools-4.60.1-cp312-cp312-manylinux2014_aarch64.manylinux_2_17_aarch64.manylinux_2_28_aarch64.whl", hash = "sha256:996a4d1834524adbb423385d5a629b868ef9d774670856c63c9a0408a3063401", size = 4968175, upload-time = "2025-09-29T21:11:46.439Z" },
    { url = "https://files.pythonhosted.org/packages/18/79/be569699e37d166b78e6218f2cde8c550204f2505038cdd83b42edc469b9/fonttools-4.60.1-cp312-cp312-musllinux_1_2_aarch64.whl", hash = "sha256:a46b2f450bc79e06ef3b6394f0c68660529ed51692606ad7f953fc2e448bc903", size = 4911031, upload-time = "2025-09-29T21:11:48.977Z" },
    { url = "https://files.pythonhosted.org/packages/cc/9f/89411cc116effaec5260ad519162f64f9c150e5522a27cbb05eb62d0c05b/fonttools-4.60.1-cp312-cp312-musllinux_1_2_x86_64.whl", hash = "sha256:6ec722ee589e89a89f5b7574f5c45604030aa6ae24cb2c751e2707193b466fed", size = 5062966, upload-time = "2025-09-29T21:11:54.344Z" },
    { url = "https://files.pythonhosted.org/packages/62/a1/f888221934b5731d46cb9991c7a71f30cb1f97c0ef5fcf37f8da8fce6c8e/fonttools-4.60.1-cp312-cp312-win32.whl", hash = "sha256:b2cf105cee600d2de04ca3cfa1f74f1127f8455b71dbad02b9da6ec266e116d6", size = 2218750, upload-time = "2025-09-29T21:11:56.601Z" },
    { url = "https://files.pythonhosted.org/packages/88/8f/a55b5550cd33cd1028601df41acd057d4be20efa5c958f417b0c0613924d/fonttools-4.60.1-cp312-cp312-win_amd64.whl", hash = "sha256:992775c9fbe2cf794786fa0ffca7f09f564ba3499b8fe9f2f80bd7197db60383", size = 2267026, upload-time = "2025-09-29T21:11:58.852Z" },
    { url = "https://files.pythonhosted.org/packages/7c/5b/cdd2c612277b7ac7ec8c0c9bc41812c43dc7b2d5f2b0897e15fdf5a1f915/fonttools-4.60.1-cp313-cp313-macosx_10_13_universal2.whl", hash = "sha256:6f68576bb4bbf6060c7ab047b1574a1ebe5c50a17de62830079967b211059ebb", size = 2825777, upload-time = "2025-09-29T21:12:01.22Z" },
    { url = "https://files.pythonhosted.org/packages/d6/8a/de9cc0540f542963ba5e8f3a1f6ad48fa211badc3177783b9d5cadf79b5d/fonttools-4.60.1-cp313-cp313-macosx_10_13_x86_64.whl", hash = "sha256:eedacb5c5d22b7097482fa834bda0dafa3d914a4e829ec83cdea2a01f8c813c4", size = 2348080, upload-time = "2025-09-29T21:12:03.785Z" },
    { url = "https://files.pythonhosted.org/packages/2d/8b/371ab3cec97ee3fe1126b3406b7abd60c8fec8975fd79a3c75cdea0c3d83/fonttools-4.60.1-cp313-cp313-manylinux1_x86_64.manylinux2014_x86_64.manylinux_2_17_x86_64.manylinux_2_5_x86_64.whl", hash = "sha256:b33a7884fabd72bdf5f910d0cf46be50dce86a0362a65cfc746a4168c67eb96c", size = 4903082, upload-time = "2025-09-29T21:12:06.382Z" },
    { url = "https://files.pythonhosted.org/packages/04/05/06b1455e4bc653fcb2117ac3ef5fa3a8a14919b93c60742d04440605d058/fonttools-4.60.1-cp313-cp313-manylinux2014_aarch64.manylinux_2_17_aarch64.manylinux_2_28_aarch64.whl", hash = "sha256:2409d5fb7b55fd70f715e6d34e7a6e4f7511b8ad29a49d6df225ee76da76dd77", size = 4960125, upload-time = "2025-09-29T21:12:09.314Z" },
    { url = "https://files.pythonhosted.org/packages/8e/37/f3b840fcb2666f6cb97038793606bdd83488dca2d0b0fc542ccc20afa668/fonttools-4.60.1-cp313-cp313-musllinux_1_2_aarch64.whl", hash = "sha256:c8651e0d4b3bdeda6602b85fdc2abbefc1b41e573ecb37b6779c4ca50753a199", size = 4901454, upload-time = "2025-09-29T21:12:11.931Z" },
    { url = "https://files.pythonhosted.org/packages/fd/9e/eb76f77e82f8d4a46420aadff12cec6237751b0fb9ef1de373186dcffb5f/fonttools-4.60.1-cp313-cp313-musllinux_1_2_x86_64.whl", hash = "sha256:145daa14bf24824b677b9357c5e44fd8895c2a8f53596e1b9ea3496081dc692c", size = 5044495, upload-time = "2025-09-29T21:12:15.241Z" },
    { url = "https://files.pythonhosted.org/packages/f8/b3/cede8f8235d42ff7ae891bae8d619d02c8ac9fd0cfc450c5927a6200c70d/fonttools-4.60.1-cp313-cp313-win32.whl", hash = "sha256:2299df884c11162617a66b7c316957d74a18e3758c0274762d2cc87df7bc0272", size = 2217028, upload-time = "2025-09-29T21:12:17.96Z" },
    { url = "https://files.pythonhosted.org/packages/75/4d/b022c1577807ce8b31ffe055306ec13a866f2337ecee96e75b24b9b753ea/fonttools-4.60.1-cp313-cp313-win_amd64.whl", hash = "sha256:a3db56f153bd4c5c2b619ab02c5db5192e222150ce5a1bc10f16164714bc39ac", size = 2266200, upload-time = "2025-09-29T21:12:20.14Z" },
    { url = "https://files.pythonhosted.org/packages/9a/83/752ca11c1aa9a899b793a130f2e466b79ea0cf7279c8d79c178fc954a07b/fonttools-4.60.1-cp314-cp314-macosx_10_13_universal2.whl", hash = "sha256:a884aef09d45ba1206712c7dbda5829562d3fea7726935d3289d343232ecb0d3", size = 2822830, upload-time = "2025-09-29T21:12:24.406Z" },
    { url = "https://files.pythonhosted.org/packages/57/17/bbeab391100331950a96ce55cfbbff27d781c1b85ebafb4167eae50d9fe3/fonttools-4.60.1-cp314-cp314-macosx_10_13_x86_64.whl", hash = "sha256:8a44788d9d91df72d1a5eac49b31aeb887a5f4aab761b4cffc4196c74907ea85", size = 2345524, upload-time = "2025-09-29T21:12:26.819Z" },
    { url = "https://files.pythonhosted.org/packages/3d/2e/d4831caa96d85a84dd0da1d9f90d81cec081f551e0ea216df684092c6c97/fonttools-4.60.1-cp314-cp314-manylinux1_x86_64.manylinux2014_x86_64.manylinux_2_17_x86_64.manylinux_2_5_x86_64.whl", hash = "sha256:e852d9dda9f93ad3651ae1e3bb770eac544ec93c3807888798eccddf84596537", size = 4843490, upload-time = "2025-09-29T21:12:29.123Z" },
    { url = "https://files.pythonhosted.org/packages/49/13/5e2ea7c7a101b6fc3941be65307ef8df92cbbfa6ec4804032baf1893b434/fonttools-4.60.1-cp314-cp314-manylinux2014_aarch64.manylinux_2_17_aarch64.manylinux_2_28_aarch64.whl", hash = "sha256:154cb6ee417e417bf5f7c42fe25858c9140c26f647c7347c06f0cc2d47eff003", size = 4944184, upload-time = "2025-09-29T21:12:31.414Z" },
    { url = "https://files.pythonhosted.org/packages/0c/2b/cf9603551c525b73fc47c52ee0b82a891579a93d9651ed694e4e2cd08bb8/fonttools-4.60.1-cp314-cp314-musllinux_1_2_aarch64.whl", hash = "sha256:5664fd1a9ea7f244487ac8f10340c4e37664675e8667d6fee420766e0fb3cf08", size = 4890218, upload-time = "2025-09-29T21:12:33.936Z" },
    { url = "https://files.pythonhosted.org/packages/fd/2f/933d2352422e25f2376aae74f79eaa882a50fb3bfef3c0d4f50501267101/fonttools-4.60.1-cp314-cp314-musllinux_1_2_x86_64.whl", hash = "sha256:583b7f8e3c49486e4d489ad1deacfb8d5be54a8ef34d6df824f6a171f8511d99", size = 4999324, upload-time = "2025-09-29T21:12:36.637Z" },
    { url = "https://files.pythonhosted.org/packages/38/99/234594c0391221f66216bc2c886923513b3399a148defaccf81dc3be6560/fonttools-4.60.1-cp314-cp314-win32.whl", hash = "sha256:66929e2ea2810c6533a5184f938502cfdaea4bc3efb7130d8cc02e1c1b4108d6", size = 2220861, upload-time = "2025-09-29T21:12:39.108Z" },
    { url = "https://files.pythonhosted.org/packages/3e/1d/edb5b23726dde50fc4068e1493e4fc7658eeefcaf75d4c5ffce067d07ae5/fonttools-4.60.1-cp314-cp314-win_amd64.whl", hash = "sha256:f3d5be054c461d6a2268831f04091dc82753176f6ea06dc6047a5e168265a987", size = 2270934, upload-time = "2025-09-29T21:12:41.339Z" },
    { url = "https://files.pythonhosted.org/packages/fb/da/1392aaa2170adc7071fe7f9cfd181a5684a7afcde605aebddf1fb4d76df5/fonttools-4.60.1-cp314-cp314t-macosx_10_13_universal2.whl", hash = "sha256:b6379e7546ba4ae4b18f8ae2b9bc5960936007a1c0e30b342f662577e8bc3299", size = 2894340, upload-time = "2025-09-29T21:12:43.774Z" },
    { url = "https://files.pythonhosted.org/packages/bf/a7/3b9f16e010d536ce567058b931a20b590d8f3177b2eda09edd92e392375d/fonttools-4.60.1-cp314-cp314t-macosx_10_13_x86_64.whl", hash = "sha256:9d0ced62b59e0430b3690dbc5373df1c2aa7585e9a8ce38eff87f0fd993c5b01", size = 2375073, upload-time = "2025-09-29T21:12:46.437Z" },
    { url = "https://files.pythonhosted.org/packages/9b/b5/e9bcf51980f98e59bb5bb7c382a63c6f6cac0eec5f67de6d8f2322382065/fonttools-4.60.1-cp314-cp314t-manylinux1_x86_64.manylinux2014_x86_64.manylinux_2_17_x86_64.manylinux_2_5_x86_64.whl", hash = "sha256:875cb7764708b3132637f6c5fb385b16eeba0f7ac9fa45a69d35e09b47045801", size = 4849758, upload-time = "2025-09-29T21:12:48.694Z" },
    { url = "https://files.pythonhosted.org/packages/e3/dc/1d2cf7d1cba82264b2f8385db3f5960e3d8ce756b4dc65b700d2c496f7e9/fonttools-4.60.1-cp314-cp314t-manylinux2014_aarch64.manylinux_2_17_aarch64.manylinux_2_28_aarch64.whl", hash = "sha256:a184b2ea57b13680ab6d5fbde99ccef152c95c06746cb7718c583abd8f945ccc", size = 5085598, upload-time = "2025-09-29T21:12:51.081Z" },
    { url = "https://files.pythonhosted.org/packages/5d/4d/279e28ba87fb20e0c69baf72b60bbf1c4d873af1476806a7b5f2b7fac1ff/fonttools-4.60.1-cp314-cp314t-musllinux_1_2_aarch64.whl", hash = "sha256:026290e4ec76583881763fac284aca67365e0be9f13a7fb137257096114cb3bc", size = 4957603, upload-time = "2025-09-29T21:12:53.423Z" },
    { url = "https://files.pythonhosted.org/packages/78/d4/ff19976305e0c05aa3340c805475abb00224c954d3c65e82c0a69633d55d/fonttools-4.60.1-cp314-cp314t-musllinux_1_2_x86_64.whl", hash = "sha256:f0e8817c7d1a0c2eedebf57ef9a9896f3ea23324769a9a2061a80fe8852705ed", size = 4974184, upload-time = "2025-09-29T21:12:55.962Z" },
    { url = "https://files.pythonhosted.org/packages/63/22/8553ff6166f5cd21cfaa115aaacaa0dc73b91c079a8cfd54a482cbc0f4f5/fonttools-4.60.1-cp314-cp314t-win32.whl", hash = "sha256:1410155d0e764a4615774e5c2c6fc516259fe3eca5882f034eb9bfdbee056259", size = 2282241, upload-time = "2025-09-29T21:12:58.179Z" },
    { url = "https://files.pythonhosted.org/packages/8a/cb/fa7b4d148e11d5a72761a22e595344133e83a9507a4c231df972e657579b/fonttools-4.60.1-cp314-cp314t-win_amd64.whl", hash = "sha256:022beaea4b73a70295b688f817ddc24ed3e3418b5036ffcd5658141184ef0d0c", size = 2345760, upload-time = "2025-09-29T21:13:00.375Z" },
    { url = "https://files.pythonhosted.org/packages/c7/93/0dd45cd283c32dea1545151d8c3637b4b8c53cdb3a625aeb2885b184d74d/fonttools-4.60.1-py3-none-any.whl", hash = "sha256:906306ac7afe2156fcf0042173d6ebbb05416af70f6b370967b47f8f00103bbb", size = 1143175, upload-time = "2025-09-29T21:13:24.134Z" },
]

[[package]]
name = "fqdn"
version = "1.5.1"
source = { registry = "https://pypi.org/simple" }
sdist = { url = "https://files.pythonhosted.org/packages/30/3e/a80a8c077fd798951169626cde3e239adeba7dab75deb3555716415bd9b0/fqdn-1.5.1.tar.gz", hash = "sha256:105ed3677e767fb5ca086a0c1f4bb66ebc3c100be518f0e0d755d9eae164d89f", size = 6015, upload-time = "2021-03-11T07:16:29.08Z" }
wheels = [
    { url = "https://files.pythonhosted.org/packages/cf/58/8acf1b3e91c58313ce5cb67df61001fc9dcd21be4fadb76c1a2d540e09ed/fqdn-1.5.1-py3-none-any.whl", hash = "sha256:3a179af3761e4df6eb2e026ff9e1a3033d3587bf980a0b1b2e1e5d08d7358014", size = 9121, upload-time = "2021-03-11T07:16:28.351Z" },
]

[[package]]
name = "gitdb"
version = "4.0.12"
source = { registry = "https://pypi.org/simple" }
dependencies = [
    { name = "smmap" },
]
sdist = { url = "https://files.pythonhosted.org/packages/72/94/63b0fc47eb32792c7ba1fe1b694daec9a63620db1e313033d18140c2320a/gitdb-4.0.12.tar.gz", hash = "sha256:5ef71f855d191a3326fcfbc0d5da835f26b13fbcba60c32c21091c349ffdb571", size = 394684, upload-time = "2025-01-02T07:20:46.413Z" }
wheels = [
    { url = "https://files.pythonhosted.org/packages/a0/61/5c78b91c3143ed5c14207f463aecfc8f9dbb5092fb2869baf37c273b2705/gitdb-4.0.12-py3-none-any.whl", hash = "sha256:67073e15955400952c6565cc3e707c554a4eea2e428946f7a4c162fab9bd9bcf", size = 62794, upload-time = "2025-01-02T07:20:43.624Z" },
]

[[package]]
name = "gitpython"
version = "3.1.45"
source = { registry = "https://pypi.org/simple" }
dependencies = [
    { name = "gitdb" },
]
sdist = { url = "https://files.pythonhosted.org/packages/9a/c8/dd58967d119baab745caec2f9d853297cec1989ec1d63f677d3880632b88/gitpython-3.1.45.tar.gz", hash = "sha256:85b0ee964ceddf211c41b9f27a49086010a190fd8132a24e21f362a4b36a791c", size = 215076, upload-time = "2025-07-24T03:45:54.871Z" }
wheels = [
    { url = "https://files.pythonhosted.org/packages/01/61/d4b89fec821f72385526e1b9d9a3a0385dda4a72b206d28049e2c7cd39b8/gitpython-3.1.45-py3-none-any.whl", hash = "sha256:8908cb2e02fb3b93b7eb0f2827125cb699869470432cc885f019b8fd0fccff77", size = 208168, upload-time = "2025-07-24T03:45:52.517Z" },
]

[[package]]
name = "h11"
version = "0.16.0"
source = { registry = "https://pypi.org/simple" }
sdist = { url = "https://files.pythonhosted.org/packages/01/ee/02a2c011bdab74c6fb3c75474d40b3052059d95df7e73351460c8588d963/h11-0.16.0.tar.gz", hash = "sha256:4e35b956cf45792e4caa5885e69fba00bdbc6ffafbfa020300e549b208ee5ff1", size = 101250, upload-time = "2025-04-24T03:35:25.427Z" }
wheels = [
    { url = "https://files.pythonhosted.org/packages/04/4b/29cac41a4d98d144bf5f6d33995617b185d14b22401f75ca86f384e87ff1/h11-0.16.0-py3-none-any.whl", hash = "sha256:63cf8bbe7522de3bf65932fda1d9c2772064ffb3dae62d55932da54b31cb6c86", size = 37515, upload-time = "2025-04-24T03:35:24.344Z" },
]

[[package]]
name = "httpcore"
version = "1.0.9"
source = { registry = "https://pypi.org/simple" }
dependencies = [
    { name = "certifi" },
    { name = "h11" },
]
sdist = { url = "https://files.pythonhosted.org/packages/06/94/82699a10bca87a5556c9c59b5963f2d039dbd239f25bc2a63907a05a14cb/httpcore-1.0.9.tar.gz", hash = "sha256:6e34463af53fd2ab5d807f399a9b45ea31c3dfa2276f15a2c3f00afff6e176e8", size = 85484, upload-time = "2025-04-24T22:06:22.219Z" }
wheels = [
    { url = "https://files.pythonhosted.org/packages/7e/f5/f66802a942d491edb555dd61e3a9961140fd64c90bce1eafd741609d334d/httpcore-1.0.9-py3-none-any.whl", hash = "sha256:2d400746a40668fc9dec9810239072b40b4484b640a8c38fd654a024c7a1bf55", size = 78784, upload-time = "2025-04-24T22:06:20.566Z" },
]

[[package]]
name = "httpx"
version = "0.28.1"
source = { registry = "https://pypi.org/simple" }
dependencies = [
    { name = "anyio" },
    { name = "certifi" },
    { name = "httpcore" },
    { name = "idna" },
]
sdist = { url = "https://files.pythonhosted.org/packages/b1/df/48c586a5fe32a0f01324ee087459e112ebb7224f646c0b5023f5e79e9956/httpx-0.28.1.tar.gz", hash = "sha256:75e98c5f16b0f35b567856f597f06ff2270a374470a5c2392242528e3e3e42fc", size = 141406, upload-time = "2024-12-06T15:37:23.222Z" }
wheels = [
    { url = "https://files.pythonhosted.org/packages/2a/39/e50c7c3a983047577ee07d2a9e53faf5a69493943ec3f6a384bdc792deb2/httpx-0.28.1-py3-none-any.whl", hash = "sha256:d909fcccc110f8c7faf814ca82a9a4d816bc5a6dbfea25d6591d6985b8ba59ad", size = 73517, upload-time = "2024-12-06T15:37:21.509Z" },
]

[[package]]
name = "idna"
version = "3.10"
source = { registry = "https://pypi.org/simple" }
sdist = { url = "https://files.pythonhosted.org/packages/f1/70/7703c29685631f5a7590aa73f1f1d3fa9a380e654b86af429e0934a32f7d/idna-3.10.tar.gz", hash = "sha256:12f65c9b470abda6dc35cf8e63cc574b1c52b11df2c86030af0ac09b01b13ea9", size = 190490, upload-time = "2024-09-15T18:07:39.745Z" }
wheels = [
    { url = "https://files.pythonhosted.org/packages/76/c6/c88e154df9c4e1a2a66ccf0005a88dfb2650c1dffb6f5ce603dfbd452ce3/idna-3.10-py3-none-any.whl", hash = "sha256:946d195a0d259cbba61165e88e65941f16e9b36ea6ddb97f00452bae8b1287d3", size = 70442, upload-time = "2024-09-15T18:07:37.964Z" },
]

[[package]]
name = "iniconfig"
version = "2.1.0"
source = { registry = "https://pypi.org/simple" }
sdist = { url = "https://files.pythonhosted.org/packages/f2/97/ebf4da567aa6827c909642694d71c9fcf53e5b504f2d96afea02718862f3/iniconfig-2.1.0.tar.gz", hash = "sha256:3abbd2e30b36733fee78f9c7f7308f2d0050e88f0087fd25c2645f63c773e1c7", size = 4793, upload-time = "2025-03-19T20:09:59.721Z" }
wheels = [
    { url = "https://files.pythonhosted.org/packages/2c/e1/e6716421ea10d38022b952c159d5161ca1193197fb744506875fbb87ea7b/iniconfig-2.1.0-py3-none-any.whl", hash = "sha256:9deba5723312380e77435581c6bf4935c94cbfab9b1ed33ef8d238ea168eb760", size = 6050, upload-time = "2025-03-19T20:10:01.071Z" },
]

[[package]]
name = "ipykernel"
version = "6.30.1"
source = { registry = "https://pypi.org/simple" }
dependencies = [
    { name = "appnope", marker = "sys_platform == 'darwin'" },
    { name = "comm" },
    { name = "debugpy" },
    { name = "ipython" },
    { name = "jupyter-client" },
    { name = "jupyter-core" },
    { name = "matplotlib-inline" },
    { name = "nest-asyncio" },
    { name = "packaging" },
    { name = "psutil" },
    { name = "pyzmq" },
    { name = "tornado" },
    { name = "traitlets" },
]
sdist = { url = "https://files.pythonhosted.org/packages/bb/76/11082e338e0daadc89c8ff866185de11daf67d181901038f9e139d109761/ipykernel-6.30.1.tar.gz", hash = "sha256:6abb270161896402e76b91394fcdce5d1be5d45f456671e5080572f8505be39b", size = 166260, upload-time = "2025-08-04T15:47:35.018Z" }
wheels = [
    { url = "https://files.pythonhosted.org/packages/fc/c7/b445faca8deb954fe536abebff4ece5b097b923de482b26e78448c89d1dd/ipykernel-6.30.1-py3-none-any.whl", hash = "sha256:aa6b9fb93dca949069d8b85b6c79b2518e32ac583ae9c7d37c51d119e18b3fb4", size = 117484, upload-time = "2025-08-04T15:47:32.622Z" },
]

[[package]]
name = "ipython"
version = "9.6.0"
source = { registry = "https://pypi.org/simple" }
dependencies = [
    { name = "colorama", marker = "sys_platform == 'win32'" },
    { name = "decorator" },
    { name = "ipython-pygments-lexers" },
    { name = "jedi" },
    { name = "matplotlib-inline" },
    { name = "pexpect", marker = "sys_platform != 'emscripten' and sys_platform != 'win32'" },
    { name = "prompt-toolkit" },
    { name = "pygments" },
    { name = "stack-data" },
    { name = "traitlets" },
]
sdist = { url = "https://files.pythonhosted.org/packages/2a/34/29b18c62e39ee2f7a6a3bba7efd952729d8aadd45ca17efc34453b717665/ipython-9.6.0.tar.gz", hash = "sha256:5603d6d5d356378be5043e69441a072b50a5b33b4503428c77b04cb8ce7bc731", size = 4396932, upload-time = "2025-09-29T10:55:53.948Z" }
wheels = [
    { url = "https://files.pythonhosted.org/packages/48/c5/d5e07995077e48220269c28a221e168c91123ad5ceee44d548f54a057fc0/ipython-9.6.0-py3-none-any.whl", hash = "sha256:5f77efafc886d2f023442479b8149e7d86547ad0a979e9da9f045d252f648196", size = 616170, upload-time = "2025-09-29T10:55:47.676Z" },
]

[[package]]
name = "ipython-pygments-lexers"
version = "1.1.1"
source = { registry = "https://pypi.org/simple" }
dependencies = [
    { name = "pygments" },
]
sdist = { url = "https://files.pythonhosted.org/packages/ef/4c/5dd1d8af08107f88c7f741ead7a40854b8ac24ddf9ae850afbcf698aa552/ipython_pygments_lexers-1.1.1.tar.gz", hash = "sha256:09c0138009e56b6854f9535736f4171d855c8c08a563a0dcd8022f78355c7e81", size = 8393, upload-time = "2025-01-17T11:24:34.505Z" }
wheels = [
    { url = "https://files.pythonhosted.org/packages/d9/33/1f075bf72b0b747cb3288d011319aaf64083cf2efef8354174e3ed4540e2/ipython_pygments_lexers-1.1.1-py3-none-any.whl", hash = "sha256:a9462224a505ade19a605f71f8fa63c2048833ce50abc86768a0d81d876dc81c", size = 8074, upload-time = "2025-01-17T11:24:33.271Z" },
]

[[package]]
name = "isoduration"
version = "20.11.0"
source = { registry = "https://pypi.org/simple" }
dependencies = [
    { name = "arrow" },
]
sdist = { url = "https://files.pythonhosted.org/packages/7c/1a/3c8edc664e06e6bd06cce40c6b22da5f1429aa4224d0c590f3be21c91ead/isoduration-20.11.0.tar.gz", hash = "sha256:ac2f9015137935279eac671f94f89eb00584f940f5dc49462a0c4ee692ba1bd9", size = 11649, upload-time = "2020-11-01T11:00:00.312Z" }
wheels = [
    { url = "https://files.pythonhosted.org/packages/7b/55/e5326141505c5d5e34c5e0935d2908a74e4561eca44108fbfb9c13d2911a/isoduration-20.11.0-py3-none-any.whl", hash = "sha256:b2904c2a4228c3d44f409c8ae8e2370eb21a26f7ac2ec5446df141dde3452042", size = 11321, upload-time = "2020-11-01T10:59:58.02Z" },
]

[[package]]
name = "jedi"
version = "0.19.2"
source = { registry = "https://pypi.org/simple" }
dependencies = [
    { name = "parso" },
]
sdist = { url = "https://files.pythonhosted.org/packages/72/3a/79a912fbd4d8dd6fbb02bf69afd3bb72cf0c729bb3063c6f4498603db17a/jedi-0.19.2.tar.gz", hash = "sha256:4770dc3de41bde3966b02eb84fbcf557fb33cce26ad23da12c742fb50ecb11f0", size = 1231287, upload-time = "2024-11-11T01:41:42.873Z" }
wheels = [
    { url = "https://files.pythonhosted.org/packages/c0/5a/9cac0c82afec3d09ccd97c8b6502d48f165f9124db81b4bcb90b4af974ee/jedi-0.19.2-py2.py3-none-any.whl", hash = "sha256:a8ef22bde8490f57fe5c7681a3c83cb58874daf72b4784de3cce5b6ef6edb5b9", size = 1572278, upload-time = "2024-11-11T01:41:40.175Z" },
]

[[package]]
name = "jinja2"
version = "3.1.6"
source = { registry = "https://pypi.org/simple" }
dependencies = [
    { name = "markupsafe" },
]
sdist = { url = "https://files.pythonhosted.org/packages/df/bf/f7da0350254c0ed7c72f3e33cef02e048281fec7ecec5f032d4aac52226b/jinja2-3.1.6.tar.gz", hash = "sha256:0137fb05990d35f1275a587e9aee6d56da821fc83491a0fb838183be43f66d6d", size = 245115, upload-time = "2025-03-05T20:05:02.478Z" }
wheels = [
    { url = "https://files.pythonhosted.org/packages/62/a1/3d680cbfd5f4b8f15abc1d571870c5fc3e594bb582bc3b64ea099db13e56/jinja2-3.1.6-py3-none-any.whl", hash = "sha256:85ece4451f492d0c13c5dd7c13a64681a86afae63a5f347908daf103ce6d2f67", size = 134899, upload-time = "2025-03-05T20:05:00.369Z" },
]

[[package]]
name = "json5"
version = "0.12.1"
source = { registry = "https://pypi.org/simple" }
sdist = { url = "https://files.pythonhosted.org/packages/12/ae/929aee9619e9eba9015207a9d2c1c54db18311da7eb4dcf6d41ad6f0eb67/json5-0.12.1.tar.gz", hash = "sha256:b2743e77b3242f8d03c143dd975a6ec7c52e2f2afe76ed934e53503dd4ad4990", size = 52191, upload-time = "2025-08-12T19:47:42.583Z" }
wheels = [
    { url = "https://files.pythonhosted.org/packages/85/e2/05328bd2621be49a6fed9e3030b1e51a2d04537d3f816d211b9cc53c5262/json5-0.12.1-py3-none-any.whl", hash = "sha256:d9c9b3bc34a5f54d43c35e11ef7cb87d8bdd098c6ace87117a7b7e83e705c1d5", size = 36119, upload-time = "2025-08-12T19:47:41.131Z" },
]

[[package]]
name = "jsonpointer"
version = "3.0.0"
source = { registry = "https://pypi.org/simple" }
sdist = { url = "https://files.pythonhosted.org/packages/6a/0a/eebeb1fa92507ea94016a2a790b93c2ae41a7e18778f85471dc54475ed25/jsonpointer-3.0.0.tar.gz", hash = "sha256:2b2d729f2091522d61c3b31f82e11870f60b68f43fbc705cb76bf4b832af59ef", size = 9114, upload-time = "2024-06-10T19:24:42.462Z" }
wheels = [
    { url = "https://files.pythonhosted.org/packages/71/92/5e77f98553e9e75130c78900d000368476aed74276eb8ae8796f65f00918/jsonpointer-3.0.0-py2.py3-none-any.whl", hash = "sha256:13e088adc14fca8b6aa8177c044e12701e6ad4b28ff10e65f2267a90109c9942", size = 7595, upload-time = "2024-06-10T19:24:40.698Z" },
]

[[package]]
name = "jsonschema"
version = "4.25.1"
source = { registry = "https://pypi.org/simple" }
dependencies = [
    { name = "attrs" },
    { name = "jsonschema-specifications" },
    { name = "referencing" },
    { name = "rpds-py" },
]
sdist = { url = "https://files.pythonhosted.org/packages/74/69/f7185de793a29082a9f3c7728268ffb31cb5095131a9c139a74078e27336/jsonschema-4.25.1.tar.gz", hash = "sha256:e4a9655ce0da0c0b67a085847e00a3a51449e1157f4f75e9fb5aa545e122eb85", size = 357342, upload-time = "2025-08-18T17:03:50.038Z" }
wheels = [
    { url = "https://files.pythonhosted.org/packages/bf/9c/8c95d856233c1f82500c2450b8c68576b4cf1c871db3afac5c34ff84e6fd/jsonschema-4.25.1-py3-none-any.whl", hash = "sha256:3fba0169e345c7175110351d456342c364814cfcf3b964ba4587f22915230a63", size = 90040, upload-time = "2025-08-18T17:03:48.373Z" },
]

[package.optional-dependencies]
format-nongpl = [
    { name = "fqdn" },
    { name = "idna" },
    { name = "isoduration" },
    { name = "jsonpointer" },
    { name = "rfc3339-validator" },
    { name = "rfc3986-validator" },
    { name = "rfc3987-syntax" },
    { name = "uri-template" },
    { name = "webcolors" },
]

[[package]]
name = "jsonschema-specifications"
version = "2025.9.1"
source = { registry = "https://pypi.org/simple" }
dependencies = [
    { name = "referencing" },
]
sdist = { url = "https://files.pythonhosted.org/packages/19/74/a633ee74eb36c44aa6d1095e7cc5569bebf04342ee146178e2d36600708b/jsonschema_specifications-2025.9.1.tar.gz", hash = "sha256:b540987f239e745613c7a9176f3edb72b832a4ac465cf02712288397832b5e8d", size = 32855, upload-time = "2025-09-08T01:34:59.186Z" }
wheels = [
    { url = "https://files.pythonhosted.org/packages/41/45/1a4ed80516f02155c51f51e8cedb3c1902296743db0bbc66608a0db2814f/jsonschema_specifications-2025.9.1-py3-none-any.whl", hash = "sha256:98802fee3a11ee76ecaca44429fda8a41bff98b00a0f2838151b113f210cc6fe", size = 18437, upload-time = "2025-09-08T01:34:57.871Z" },
]

[[package]]
name = "jupyter-client"
version = "8.6.3"
source = { registry = "https://pypi.org/simple" }
dependencies = [
    { name = "jupyter-core" },
    { name = "python-dateutil" },
    { name = "pyzmq" },
    { name = "tornado" },
    { name = "traitlets" },
]
sdist = { url = "https://files.pythonhosted.org/packages/71/22/bf9f12fdaeae18019a468b68952a60fe6dbab5d67cd2a103cac7659b41ca/jupyter_client-8.6.3.tar.gz", hash = "sha256:35b3a0947c4a6e9d589eb97d7d4cd5e90f910ee73101611f01283732bd6d9419", size = 342019, upload-time = "2024-09-17T10:44:17.613Z" }
wheels = [
    { url = "https://files.pythonhosted.org/packages/11/85/b0394e0b6fcccd2c1eeefc230978a6f8cb0c5df1e4cd3e7625735a0d7d1e/jupyter_client-8.6.3-py3-none-any.whl", hash = "sha256:e8a19cc986cc45905ac3362915f410f3af85424b4c0905e94fa5f2cb08e8f23f", size = 106105, upload-time = "2024-09-17T10:44:15.218Z" },
]

[[package]]
name = "jupyter-core"
version = "5.8.1"
source = { registry = "https://pypi.org/simple" }
dependencies = [
    { name = "platformdirs" },
    { name = "pywin32", marker = "platform_python_implementation != 'PyPy' and sys_platform == 'win32'" },
    { name = "traitlets" },
]
sdist = { url = "https://files.pythonhosted.org/packages/99/1b/72906d554acfeb588332eaaa6f61577705e9ec752ddb486f302dafa292d9/jupyter_core-5.8.1.tar.gz", hash = "sha256:0a5f9706f70e64786b75acba995988915ebd4601c8a52e534a40b51c95f59941", size = 88923, upload-time = "2025-05-27T07:38:16.655Z" }
wheels = [
    { url = "https://files.pythonhosted.org/packages/2f/57/6bffd4b20b88da3800c5d691e0337761576ee688eb01299eae865689d2df/jupyter_core-5.8.1-py3-none-any.whl", hash = "sha256:c28d268fc90fb53f1338ded2eb410704c5449a358406e8a948b75706e24863d0", size = 28880, upload-time = "2025-05-27T07:38:15.137Z" },
]

[[package]]
name = "jupyter-events"
version = "0.12.0"
source = { registry = "https://pypi.org/simple" }
dependencies = [
    { name = "jsonschema", extra = ["format-nongpl"] },
    { name = "packaging" },
    { name = "python-json-logger" },
    { name = "pyyaml" },
    { name = "referencing" },
    { name = "rfc3339-validator" },
    { name = "rfc3986-validator" },
    { name = "traitlets" },
]
sdist = { url = "https://files.pythonhosted.org/packages/9d/c3/306d090461e4cf3cd91eceaff84bede12a8e52cd821c2d20c9a4fd728385/jupyter_events-0.12.0.tar.gz", hash = "sha256:fc3fce98865f6784c9cd0a56a20644fc6098f21c8c33834a8d9fe383c17e554b", size = 62196, upload-time = "2025-02-03T17:23:41.485Z" }
wheels = [
    { url = "https://files.pythonhosted.org/packages/e2/48/577993f1f99c552f18a0428731a755e06171f9902fa118c379eb7c04ea22/jupyter_events-0.12.0-py3-none-any.whl", hash = "sha256:6464b2fa5ad10451c3d35fabc75eab39556ae1e2853ad0c0cc31b656731a97fb", size = 19430, upload-time = "2025-02-03T17:23:38.643Z" },
]

[[package]]
name = "jupyter-lsp"
version = "2.3.0"
source = { registry = "https://pypi.org/simple" }
dependencies = [
    { name = "jupyter-server" },
]
sdist = { url = "https://files.pythonhosted.org/packages/eb/5a/9066c9f8e94ee517133cd98dba393459a16cd48bba71a82f16a65415206c/jupyter_lsp-2.3.0.tar.gz", hash = "sha256:458aa59339dc868fb784d73364f17dbce8836e906cd75fd471a325cba02e0245", size = 54823, upload-time = "2025-08-27T17:47:34.671Z" }
wheels = [
    { url = "https://files.pythonhosted.org/packages/1a/60/1f6cee0c46263de1173894f0fafcb3475ded276c472c14d25e0280c18d6d/jupyter_lsp-2.3.0-py3-none-any.whl", hash = "sha256:e914a3cb2addf48b1c7710914771aaf1819d46b2e5a79b0f917b5478ec93f34f", size = 76687, upload-time = "2025-08-27T17:47:33.15Z" },
]

[[package]]
name = "jupyter-server"
version = "2.17.0"
source = { registry = "https://pypi.org/simple" }
dependencies = [
    { name = "anyio" },
    { name = "argon2-cffi" },
    { name = "jinja2" },
    { name = "jupyter-client" },
    { name = "jupyter-core" },
    { name = "jupyter-events" },
    { name = "jupyter-server-terminals" },
    { name = "nbconvert" },
    { name = "nbformat" },
    { name = "packaging" },
    { name = "prometheus-client" },
    { name = "pywinpty", marker = "os_name == 'nt'" },
    { name = "pyzmq" },
    { name = "send2trash" },
    { name = "terminado" },
    { name = "tornado" },
    { name = "traitlets" },
    { name = "websocket-client" },
]
sdist = { url = "https://files.pythonhosted.org/packages/5b/ac/e040ec363d7b6b1f11304cc9f209dac4517ece5d5e01821366b924a64a50/jupyter_server-2.17.0.tar.gz", hash = "sha256:c38ea898566964c888b4772ae1ed58eca84592e88251d2cfc4d171f81f7e99d5", size = 731949, upload-time = "2025-08-21T14:42:54.042Z" }
wheels = [
    { url = "https://files.pythonhosted.org/packages/92/80/a24767e6ca280f5a49525d987bf3e4d7552bf67c8be07e8ccf20271f8568/jupyter_server-2.17.0-py3-none-any.whl", hash = "sha256:e8cb9c7db4251f51ed307e329b81b72ccf2056ff82d50524debde1ee1870e13f", size = 388221, upload-time = "2025-08-21T14:42:52.034Z" },
]

[[package]]
name = "jupyter-server-terminals"
version = "0.5.3"
source = { registry = "https://pypi.org/simple" }
dependencies = [
    { name = "pywinpty", marker = "os_name == 'nt'" },
    { name = "terminado" },
]
sdist = { url = "https://files.pythonhosted.org/packages/fc/d5/562469734f476159e99a55426d697cbf8e7eb5efe89fb0e0b4f83a3d3459/jupyter_server_terminals-0.5.3.tar.gz", hash = "sha256:5ae0295167220e9ace0edcfdb212afd2b01ee8d179fe6f23c899590e9b8a5269", size = 31430, upload-time = "2024-03-12T14:37:03.049Z" }
wheels = [
    { url = "https://files.pythonhosted.org/packages/07/2d/2b32cdbe8d2a602f697a649798554e4f072115438e92249624e532e8aca6/jupyter_server_terminals-0.5.3-py3-none-any.whl", hash = "sha256:41ee0d7dc0ebf2809c668e0fc726dfaf258fcd3e769568996ca731b6194ae9aa", size = 13656, upload-time = "2024-03-12T14:37:00.708Z" },
]

[[package]]
name = "jupyterlab"
version = "4.4.9"
source = { registry = "https://pypi.org/simple" }
dependencies = [
    { name = "async-lru" },
    { name = "httpx" },
    { name = "ipykernel" },
    { name = "jinja2" },
    { name = "jupyter-core" },
    { name = "jupyter-lsp" },
    { name = "jupyter-server" },
    { name = "jupyterlab-server" },
    { name = "notebook-shim" },
    { name = "packaging" },
    { name = "setuptools" },
    { name = "tornado" },
    { name = "traitlets" },
]
sdist = { url = "https://files.pythonhosted.org/packages/45/b2/7dad2d0049a904d17c070226a4f78f81905f93bfe09503722d210ccf9335/jupyterlab-4.4.9.tar.gz", hash = "sha256:ea55aca8269909016d5fde2dc09b97128bc931230183fe7e2920ede5154ad9c2", size = 22966654, upload-time = "2025-09-26T17:28:20.158Z" }
wheels = [
    { url = "https://files.pythonhosted.org/packages/1f/fd/ac0979ebd1b1975c266c99b96930b0a66609c3f6e5d76979ca6eb3073896/jupyterlab-4.4.9-py3-none-any.whl", hash = "sha256:394c902827350c017430a8370b9f40c03c098773084bc53930145c146d3d2cb2", size = 12292552, upload-time = "2025-09-26T17:28:15.663Z" },
]

[[package]]
name = "jupyterlab-pygments"
version = "0.3.0"
source = { registry = "https://pypi.org/simple" }
sdist = { url = "https://files.pythonhosted.org/packages/90/51/9187be60d989df97f5f0aba133fa54e7300f17616e065d1ada7d7646b6d6/jupyterlab_pygments-0.3.0.tar.gz", hash = "sha256:721aca4d9029252b11cfa9d185e5b5af4d54772bb8072f9b7036f4170054d35d", size = 512900, upload-time = "2023-11-23T09:26:37.44Z" }
wheels = [
    { url = "https://files.pythonhosted.org/packages/b1/dd/ead9d8ea85bf202d90cc513b533f9c363121c7792674f78e0d8a854b63b4/jupyterlab_pygments-0.3.0-py3-none-any.whl", hash = "sha256:841a89020971da1d8693f1a99997aefc5dc424bb1b251fd6322462a1b8842780", size = 15884, upload-time = "2023-11-23T09:26:34.325Z" },
]

[[package]]
name = "jupyterlab-server"
version = "2.27.3"
source = { registry = "https://pypi.org/simple" }
dependencies = [
    { name = "babel" },
    { name = "jinja2" },
    { name = "json5" },
    { name = "jsonschema" },
    { name = "jupyter-server" },
    { name = "packaging" },
    { name = "requests" },
]
sdist = { url = "https://files.pythonhosted.org/packages/0a/c9/a883ce65eb27905ce77ace410d83587c82ea64dc85a48d1f7ed52bcfa68d/jupyterlab_server-2.27.3.tar.gz", hash = "sha256:eb36caca59e74471988f0ae25c77945610b887f777255aa21f8065def9e51ed4", size = 76173, upload-time = "2024-07-16T17:02:04.149Z" }
wheels = [
    { url = "https://files.pythonhosted.org/packages/54/09/2032e7d15c544a0e3cd831c51d77a8ca57f7555b2e1b2922142eddb02a84/jupyterlab_server-2.27.3-py3-none-any.whl", hash = "sha256:e697488f66c3db49df675158a77b3b017520d772c6e1548c7d9bcc5df7944ee4", size = 59700, upload-time = "2024-07-16T17:02:01.115Z" },
]

[[package]]
name = "kit-big-data"
version = "0.1.0"
source = { editable = "." }
dependencies = [
    { name = "matplotlib" },
    { name = "pandas" },
<<<<<<< HEAD
=======
    { name = "requests" },
>>>>>>> 7d769d19
    { name = "seaborn" },
    { name = "streamlit" },
]

[package.optional-dependencies]
dev = [
    { name = "black" },
    { name = "mypy" },
    { name = "pytest" },
    { name = "ruff" },
]

[package.dev-dependencies]
dev = [
    { name = "black" },
    { name = "ipykernel" },
    { name = "ipython" },
    { name = "jupyterlab" },
    { name = "mypy" },
    { name = "pytest" },
    { name = "ruff" },
]

[package.metadata]
requires-dist = [
    { name = "black", marker = "extra == 'dev'", specifier = ">=25.1.0" },
    { name = "matplotlib", specifier = ">=3.10.6" },
    { name = "mypy", marker = "extra == 'dev'", specifier = ">=1.18.1" },
<<<<<<< HEAD
    { name = "pandas" },
    { name = "pytest", marker = "extra == 'dev'", specifier = ">=8.4.2" },
=======
    { name = "pandas", specifier = ">=2.3.3" },
    { name = "pytest", marker = "extra == 'dev'", specifier = ">=8.4.2" },
    { name = "requests", specifier = ">=2.32.5" },
>>>>>>> 7d769d19
    { name = "ruff", marker = "extra == 'dev'", specifier = ">=0.13.0" },
    { name = "seaborn", specifier = ">=0.13.2" },
    { name = "streamlit", specifier = ">=1.50.0" },
]
provides-extras = ["dev"]

[package.metadata.requires-dev]
dev = [
    { name = "black", specifier = ">=25.9.0" },
    { name = "ipykernel", specifier = ">=6.30.1" },
    { name = "ipython", specifier = ">=9.6.0" },
    { name = "jupyterlab", specifier = ">=4.4.9" },
    { name = "mypy", specifier = ">=1.18.2" },
    { name = "pytest", specifier = ">=8.4.2" },
    { name = "ruff", specifier = ">=0.13.2" },
]

[[package]]
name = "kiwisolver"
version = "1.4.9"
source = { registry = "https://pypi.org/simple" }
sdist = { url = "https://files.pythonhosted.org/packages/5c/3c/85844f1b0feb11ee581ac23fe5fce65cd049a200c1446708cc1b7f922875/kiwisolver-1.4.9.tar.gz", hash = "sha256:c3b22c26c6fd6811b0ae8363b95ca8ce4ea3c202d3d0975b2914310ceb1bcc4d", size = 97564, upload-time = "2025-08-10T21:27:49.279Z" }
wheels = [
    { url = "https://files.pythonhosted.org/packages/86/c9/13573a747838aeb1c76e3267620daa054f4152444d1f3d1a2324b78255b5/kiwisolver-1.4.9-cp312-cp312-macosx_10_13_universal2.whl", hash = "sha256:ac5a486ac389dddcc5bef4f365b6ae3ffff2c433324fb38dd35e3fab7c957999", size = 123686, upload-time = "2025-08-10T21:26:10.034Z" },
    { url = "https://files.pythonhosted.org/packages/51/ea/2ecf727927f103ffd1739271ca19c424d0e65ea473fbaeea1c014aea93f6/kiwisolver-1.4.9-cp312-cp312-macosx_10_13_x86_64.whl", hash = "sha256:f2ba92255faa7309d06fe44c3a4a97efe1c8d640c2a79a5ef728b685762a6fd2", size = 66460, upload-time = "2025-08-10T21:26:11.083Z" },
    { url = "https://files.pythonhosted.org/packages/5b/5a/51f5464373ce2aeb5194508298a508b6f21d3867f499556263c64c621914/kiwisolver-1.4.9-cp312-cp312-macosx_11_0_arm64.whl", hash = "sha256:4a2899935e724dd1074cb568ce7ac0dce28b2cd6ab539c8e001a8578eb106d14", size = 64952, upload-time = "2025-08-10T21:26:12.058Z" },
    { url = "https://files.pythonhosted.org/packages/70/90/6d240beb0f24b74371762873e9b7f499f1e02166a2d9c5801f4dbf8fa12e/kiwisolver-1.4.9-cp312-cp312-manylinux2014_x86_64.manylinux_2_17_x86_64.whl", hash = "sha256:f6008a4919fdbc0b0097089f67a1eb55d950ed7e90ce2cc3e640abadd2757a04", size = 1474756, upload-time = "2025-08-10T21:26:13.096Z" },
    { url = "https://files.pythonhosted.org/packages/12/42/f36816eaf465220f683fb711efdd1bbf7a7005a2473d0e4ed421389bd26c/kiwisolver-1.4.9-cp312-cp312-manylinux_2_24_aarch64.manylinux_2_28_aarch64.whl", hash = "sha256:67bb8b474b4181770f926f7b7d2f8c0248cbcb78b660fdd41a47054b28d2a752", size = 1276404, upload-time = "2025-08-10T21:26:14.457Z" },
    { url = "https://files.pythonhosted.org/packages/2e/64/bc2de94800adc830c476dce44e9b40fd0809cddeef1fde9fcf0f73da301f/kiwisolver-1.4.9-cp312-cp312-manylinux_2_24_ppc64le.manylinux_2_28_ppc64le.whl", hash = "sha256:2327a4a30d3ee07d2fbe2e7933e8a37c591663b96ce42a00bc67461a87d7df77", size = 1294410, upload-time = "2025-08-10T21:26:15.73Z" },
    { url = "https://files.pythonhosted.org/packages/5f/42/2dc82330a70aa8e55b6d395b11018045e58d0bb00834502bf11509f79091/kiwisolver-1.4.9-cp312-cp312-manylinux_2_24_s390x.manylinux_2_28_s390x.whl", hash = "sha256:7a08b491ec91b1d5053ac177afe5290adacf1f0f6307d771ccac5de30592d198", size = 1343631, upload-time = "2025-08-10T21:26:17.045Z" },
    { url = "https://files.pythonhosted.org/packages/22/fd/f4c67a6ed1aab149ec5a8a401c323cee7a1cbe364381bb6c9c0d564e0e20/kiwisolver-1.4.9-cp312-cp312-musllinux_1_2_aarch64.whl", hash = "sha256:d8fc5c867c22b828001b6a38d2eaeb88160bf5783c6cb4a5e440efc981ce286d", size = 2224963, upload-time = "2025-08-10T21:26:18.737Z" },
    { url = "https://files.pythonhosted.org/packages/45/aa/76720bd4cb3713314677d9ec94dcc21ced3f1baf4830adde5bb9b2430a5f/kiwisolver-1.4.9-cp312-cp312-musllinux_1_2_ppc64le.whl", hash = "sha256:3b3115b2581ea35bb6d1f24a4c90af37e5d9b49dcff267eeed14c3893c5b86ab", size = 2321295, upload-time = "2025-08-10T21:26:20.11Z" },
    { url = "https://files.pythonhosted.org/packages/80/19/d3ec0d9ab711242f56ae0dc2fc5d70e298bb4a1f9dfab44c027668c673a1/kiwisolver-1.4.9-cp312-cp312-musllinux_1_2_s390x.whl", hash = "sha256:858e4c22fb075920b96a291928cb7dea5644e94c0ee4fcd5af7e865655e4ccf2", size = 2487987, upload-time = "2025-08-10T21:26:21.49Z" },
    { url = "https://files.pythonhosted.org/packages/39/e9/61e4813b2c97e86b6fdbd4dd824bf72d28bcd8d4849b8084a357bc0dd64d/kiwisolver-1.4.9-cp312-cp312-musllinux_1_2_x86_64.whl", hash = "sha256:ed0fecd28cc62c54b262e3736f8bb2512d8dcfdc2bcf08be5f47f96bf405b145", size = 2291817, upload-time = "2025-08-10T21:26:22.812Z" },
    { url = "https://files.pythonhosted.org/packages/a0/41/85d82b0291db7504da3c2defe35c9a8a5c9803a730f297bd823d11d5fb77/kiwisolver-1.4.9-cp312-cp312-win_amd64.whl", hash = "sha256:f68208a520c3d86ea51acf688a3e3002615a7f0238002cccc17affecc86a8a54", size = 73895, upload-time = "2025-08-10T21:26:24.37Z" },
    { url = "https://files.pythonhosted.org/packages/e2/92/5f3068cf15ee5cb624a0c7596e67e2a0bb2adee33f71c379054a491d07da/kiwisolver-1.4.9-cp312-cp312-win_arm64.whl", hash = "sha256:2c1a4f57df73965f3f14df20b80ee29e6a7930a57d2d9e8491a25f676e197c60", size = 64992, upload-time = "2025-08-10T21:26:25.732Z" },
    { url = "https://files.pythonhosted.org/packages/31/c1/c2686cda909742ab66c7388e9a1a8521a59eb89f8bcfbee28fc980d07e24/kiwisolver-1.4.9-cp313-cp313-macosx_10_13_universal2.whl", hash = "sha256:a5d0432ccf1c7ab14f9949eec60c5d1f924f17c037e9f8b33352fa05799359b8", size = 123681, upload-time = "2025-08-10T21:26:26.725Z" },
    { url = "https://files.pythonhosted.org/packages/ca/f0/f44f50c9f5b1a1860261092e3bc91ecdc9acda848a8b8c6abfda4a24dd5c/kiwisolver-1.4.9-cp313-cp313-macosx_10_13_x86_64.whl", hash = "sha256:efb3a45b35622bb6c16dbfab491a8f5a391fe0e9d45ef32f4df85658232ca0e2", size = 66464, upload-time = "2025-08-10T21:26:27.733Z" },
    { url = "https://files.pythonhosted.org/packages/2d/7a/9d90a151f558e29c3936b8a47ac770235f436f2120aca41a6d5f3d62ae8d/kiwisolver-1.4.9-cp313-cp313-macosx_11_0_arm64.whl", hash = "sha256:1a12cf6398e8a0a001a059747a1cbf24705e18fe413bc22de7b3d15c67cffe3f", size = 64961, upload-time = "2025-08-10T21:26:28.729Z" },
    { url = "https://files.pythonhosted.org/packages/e9/e9/f218a2cb3a9ffbe324ca29a9e399fa2d2866d7f348ec3a88df87fc248fc5/kiwisolver-1.4.9-cp313-cp313-manylinux2014_x86_64.manylinux_2_17_x86_64.whl", hash = "sha256:b67e6efbf68e077dd71d1a6b37e43e1a99d0bff1a3d51867d45ee8908b931098", size = 1474607, upload-time = "2025-08-10T21:26:29.798Z" },
    { url = "https://files.pythonhosted.org/packages/d9/28/aac26d4c882f14de59041636292bc838db8961373825df23b8eeb807e198/kiwisolver-1.4.9-cp313-cp313-manylinux_2_24_aarch64.manylinux_2_28_aarch64.whl", hash = "sha256:5656aa670507437af0207645273ccdfee4f14bacd7f7c67a4306d0dcaeaf6eed", size = 1276546, upload-time = "2025-08-10T21:26:31.401Z" },
    { url = "https://files.pythonhosted.org/packages/8b/ad/8bfc1c93d4cc565e5069162f610ba2f48ff39b7de4b5b8d93f69f30c4bed/kiwisolver-1.4.9-cp313-cp313-manylinux_2_24_ppc64le.manylinux_2_28_ppc64le.whl", hash = "sha256:bfc08add558155345129c7803b3671cf195e6a56e7a12f3dde7c57d9b417f525", size = 1294482, upload-time = "2025-08-10T21:26:32.721Z" },
    { url = "https://files.pythonhosted.org/packages/da/f1/6aca55ff798901d8ce403206d00e033191f63d82dd708a186e0ed2067e9c/kiwisolver-1.4.9-cp313-cp313-manylinux_2_24_s390x.manylinux_2_28_s390x.whl", hash = "sha256:40092754720b174e6ccf9e845d0d8c7d8e12c3d71e7fc35f55f3813e96376f78", size = 1343720, upload-time = "2025-08-10T21:26:34.032Z" },
    { url = "https://files.pythonhosted.org/packages/d1/91/eed031876c595c81d90d0f6fc681ece250e14bf6998c3d7c419466b523b7/kiwisolver-1.4.9-cp313-cp313-musllinux_1_2_aarch64.whl", hash = "sha256:497d05f29a1300d14e02e6441cf0f5ee81c1ff5a304b0d9fb77423974684e08b", size = 2224907, upload-time = "2025-08-10T21:26:35.824Z" },
    { url = "https://files.pythonhosted.org/packages/e9/ec/4d1925f2e49617b9cca9c34bfa11adefad49d00db038e692a559454dfb2e/kiwisolver-1.4.9-cp313-cp313-musllinux_1_2_ppc64le.whl", hash = "sha256:bdd1a81a1860476eb41ac4bc1e07b3f07259e6d55bbf739b79c8aaedcf512799", size = 2321334, upload-time = "2025-08-10T21:26:37.534Z" },
    { url = "https://files.pythonhosted.org/packages/43/cb/450cd4499356f68802750c6ddc18647b8ea01ffa28f50d20598e0befe6e9/kiwisolver-1.4.9-cp313-cp313-musllinux_1_2_s390x.whl", hash = "sha256:e6b93f13371d341afee3be9f7c5964e3fe61d5fa30f6a30eb49856935dfe4fc3", size = 2488313, upload-time = "2025-08-10T21:26:39.191Z" },
    { url = "https://files.pythonhosted.org/packages/71/67/fc76242bd99f885651128a5d4fa6083e5524694b7c88b489b1b55fdc491d/kiwisolver-1.4.9-cp313-cp313-musllinux_1_2_x86_64.whl", hash = "sha256:d75aa530ccfaa593da12834b86a0724f58bff12706659baa9227c2ccaa06264c", size = 2291970, upload-time = "2025-08-10T21:26:40.828Z" },
    { url = "https://files.pythonhosted.org/packages/75/bd/f1a5d894000941739f2ae1b65a32892349423ad49c2e6d0771d0bad3fae4/kiwisolver-1.4.9-cp313-cp313-win_amd64.whl", hash = "sha256:dd0a578400839256df88c16abddf9ba14813ec5f21362e1fe65022e00c883d4d", size = 73894, upload-time = "2025-08-10T21:26:42.33Z" },
    { url = "https://files.pythonhosted.org/packages/95/38/dce480814d25b99a391abbddadc78f7c117c6da34be68ca8b02d5848b424/kiwisolver-1.4.9-cp313-cp313-win_arm64.whl", hash = "sha256:d4188e73af84ca82468f09cadc5ac4db578109e52acb4518d8154698d3a87ca2", size = 64995, upload-time = "2025-08-10T21:26:43.889Z" },
    { url = "https://files.pythonhosted.org/packages/e2/37/7d218ce5d92dadc5ebdd9070d903e0c7cf7edfe03f179433ac4d13ce659c/kiwisolver-1.4.9-cp313-cp313t-macosx_10_13_universal2.whl", hash = "sha256:5a0f2724dfd4e3b3ac5a82436a8e6fd16baa7d507117e4279b660fe8ca38a3a1", size = 126510, upload-time = "2025-08-10T21:26:44.915Z" },
    { url = "https://files.pythonhosted.org/packages/23/b0/e85a2b48233daef4b648fb657ebbb6f8367696a2d9548a00b4ee0eb67803/kiwisolver-1.4.9-cp313-cp313t-macosx_10_13_x86_64.whl", hash = "sha256:1b11d6a633e4ed84fc0ddafd4ebfd8ea49b3f25082c04ad12b8315c11d504dc1", size = 67903, upload-time = "2025-08-10T21:26:45.934Z" },
    { url = "https://files.pythonhosted.org/packages/44/98/f2425bc0113ad7de24da6bb4dae1343476e95e1d738be7c04d31a5d037fd/kiwisolver-1.4.9-cp313-cp313t-macosx_11_0_arm64.whl", hash = "sha256:61874cdb0a36016354853593cffc38e56fc9ca5aa97d2c05d3dcf6922cd55a11", size = 66402, upload-time = "2025-08-10T21:26:47.101Z" },
    { url = "https://files.pythonhosted.org/packages/98/d8/594657886df9f34c4177cc353cc28ca7e6e5eb562d37ccc233bff43bbe2a/kiwisolver-1.4.9-cp313-cp313t-manylinux2014_x86_64.manylinux_2_17_x86_64.whl", hash = "sha256:60c439763a969a6af93b4881db0eed8fadf93ee98e18cbc35bc8da868d0c4f0c", size = 1582135, upload-time = "2025-08-10T21:26:48.665Z" },
    { url = "https://files.pythonhosted.org/packages/5c/c6/38a115b7170f8b306fc929e166340c24958347308ea3012c2b44e7e295db/kiwisolver-1.4.9-cp313-cp313t-manylinux_2_24_aarch64.manylinux_2_28_aarch64.whl", hash = "sha256:92a2f997387a1b79a75e7803aa7ded2cfbe2823852ccf1ba3bcf613b62ae3197", size = 1389409, upload-time = "2025-08-10T21:26:50.335Z" },
    { url = "https://files.pythonhosted.org/packages/bf/3b/e04883dace81f24a568bcee6eb3001da4ba05114afa622ec9b6fafdc1f5e/kiwisolver-1.4.9-cp313-cp313t-manylinux_2_24_ppc64le.manylinux_2_28_ppc64le.whl", hash = "sha256:a31d512c812daea6d8b3be3b2bfcbeb091dbb09177706569bcfc6240dcf8b41c", size = 1401763, upload-time = "2025-08-10T21:26:51.867Z" },
    { url = "https://files.pythonhosted.org/packages/9f/80/20ace48e33408947af49d7d15c341eaee69e4e0304aab4b7660e234d6288/kiwisolver-1.4.9-cp313-cp313t-manylinux_2_24_s390x.manylinux_2_28_s390x.whl", hash = "sha256:52a15b0f35dad39862d376df10c5230155243a2c1a436e39eb55623ccbd68185", size = 1453643, upload-time = "2025-08-10T21:26:53.592Z" },
    { url = "https://files.pythonhosted.org/packages/64/31/6ce4380a4cd1f515bdda976a1e90e547ccd47b67a1546d63884463c92ca9/kiwisolver-1.4.9-cp313-cp313t-musllinux_1_2_aarch64.whl", hash = "sha256:a30fd6fdef1430fd9e1ba7b3398b5ee4e2887783917a687d86ba69985fb08748", size = 2330818, upload-time = "2025-08-10T21:26:55.051Z" },
    { url = "https://files.pythonhosted.org/packages/fa/e9/3f3fcba3bcc7432c795b82646306e822f3fd74df0ee81f0fa067a1f95668/kiwisolver-1.4.9-cp313-cp313t-musllinux_1_2_ppc64le.whl", hash = "sha256:cc9617b46837c6468197b5945e196ee9ca43057bb7d9d1ae688101e4e1dddf64", size = 2419963, upload-time = "2025-08-10T21:26:56.421Z" },
    { url = "https://files.pythonhosted.org/packages/99/43/7320c50e4133575c66e9f7dadead35ab22d7c012a3b09bb35647792b2a6d/kiwisolver-1.4.9-cp313-cp313t-musllinux_1_2_s390x.whl", hash = "sha256:0ab74e19f6a2b027ea4f845a78827969af45ce790e6cb3e1ebab71bdf9f215ff", size = 2594639, upload-time = "2025-08-10T21:26:57.882Z" },
    { url = "https://files.pythonhosted.org/packages/65/d6/17ae4a270d4a987ef8a385b906d2bdfc9fce502d6dc0d3aea865b47f548c/kiwisolver-1.4.9-cp313-cp313t-musllinux_1_2_x86_64.whl", hash = "sha256:dba5ee5d3981160c28d5490f0d1b7ed730c22470ff7f6cc26cfcfaacb9896a07", size = 2391741, upload-time = "2025-08-10T21:26:59.237Z" },
    { url = "https://files.pythonhosted.org/packages/2a/8f/8f6f491d595a9e5912971f3f863d81baddccc8a4d0c3749d6a0dd9ffc9df/kiwisolver-1.4.9-cp313-cp313t-win_arm64.whl", hash = "sha256:0749fd8f4218ad2e851e11cc4dc05c7cbc0cbc4267bdfdb31782e65aace4ee9c", size = 68646, upload-time = "2025-08-10T21:27:00.52Z" },
    { url = "https://files.pythonhosted.org/packages/6b/32/6cc0fbc9c54d06c2969faa9c1d29f5751a2e51809dd55c69055e62d9b426/kiwisolver-1.4.9-cp314-cp314-macosx_10_13_universal2.whl", hash = "sha256:9928fe1eb816d11ae170885a74d074f57af3a0d65777ca47e9aeb854a1fba386", size = 123806, upload-time = "2025-08-10T21:27:01.537Z" },
    { url = "https://files.pythonhosted.org/packages/b2/dd/2bfb1d4a4823d92e8cbb420fe024b8d2167f72079b3bb941207c42570bdf/kiwisolver-1.4.9-cp314-cp314-macosx_10_13_x86_64.whl", hash = "sha256:d0005b053977e7b43388ddec89fa567f43d4f6d5c2c0affe57de5ebf290dc552", size = 66605, upload-time = "2025-08-10T21:27:03.335Z" },
    { url = "https://files.pythonhosted.org/packages/f7/69/00aafdb4e4509c2ca6064646cba9cd4b37933898f426756adb2cb92ebbed/kiwisolver-1.4.9-cp314-cp314-macosx_11_0_arm64.whl", hash = "sha256:2635d352d67458b66fd0667c14cb1d4145e9560d503219034a18a87e971ce4f3", size = 64925, upload-time = "2025-08-10T21:27:04.339Z" },
    { url = "https://files.pythonhosted.org/packages/43/dc/51acc6791aa14e5cb6d8a2e28cefb0dc2886d8862795449d021334c0df20/kiwisolver-1.4.9-cp314-cp314-manylinux2014_x86_64.manylinux_2_17_x86_64.whl", hash = "sha256:767c23ad1c58c9e827b649a9ab7809fd5fd9db266a9cf02b0e926ddc2c680d58", size = 1472414, upload-time = "2025-08-10T21:27:05.437Z" },
    { url = "https://files.pythonhosted.org/packages/3d/bb/93fa64a81db304ac8a246f834d5094fae4b13baf53c839d6bb6e81177129/kiwisolver-1.4.9-cp314-cp314-manylinux_2_24_aarch64.manylinux_2_28_aarch64.whl", hash = "sha256:72d0eb9fba308b8311685c2268cf7d0a0639a6cd027d8128659f72bdd8a024b4", size = 1281272, upload-time = "2025-08-10T21:27:07.063Z" },
    { url = "https://files.pythonhosted.org/packages/70/e6/6df102916960fb8d05069d4bd92d6d9a8202d5a3e2444494e7cd50f65b7a/kiwisolver-1.4.9-cp314-cp314-manylinux_2_24_ppc64le.manylinux_2_28_ppc64le.whl", hash = "sha256:f68e4f3eeca8fb22cc3d731f9715a13b652795ef657a13df1ad0c7dc0e9731df", size = 1298578, upload-time = "2025-08-10T21:27:08.452Z" },
    { url = "https://files.pythonhosted.org/packages/7c/47/e142aaa612f5343736b087864dbaebc53ea8831453fb47e7521fa8658f30/kiwisolver-1.4.9-cp314-cp314-manylinux_2_24_s390x.manylinux_2_28_s390x.whl", hash = "sha256:d84cd4061ae292d8ac367b2c3fa3aad11cb8625a95d135fe93f286f914f3f5a6", size = 1345607, upload-time = "2025-08-10T21:27:10.125Z" },
    { url = "https://files.pythonhosted.org/packages/54/89/d641a746194a0f4d1a3670fb900d0dbaa786fb98341056814bc3f058fa52/kiwisolver-1.4.9-cp314-cp314-musllinux_1_2_aarch64.whl", hash = "sha256:a60ea74330b91bd22a29638940d115df9dc00af5035a9a2a6ad9399ffb4ceca5", size = 2230150, upload-time = "2025-08-10T21:27:11.484Z" },
    { url = "https://files.pythonhosted.org/packages/aa/6b/5ee1207198febdf16ac11f78c5ae40861b809cbe0e6d2a8d5b0b3044b199/kiwisolver-1.4.9-cp314-cp314-musllinux_1_2_ppc64le.whl", hash = "sha256:ce6a3a4e106cf35c2d9c4fa17c05ce0b180db622736845d4315519397a77beaf", size = 2325979, upload-time = "2025-08-10T21:27:12.917Z" },
    { url = "https://files.pythonhosted.org/packages/fc/ff/b269eefd90f4ae14dcc74973d5a0f6d28d3b9bb1afd8c0340513afe6b39a/kiwisolver-1.4.9-cp314-cp314-musllinux_1_2_s390x.whl", hash = "sha256:77937e5e2a38a7b48eef0585114fe7930346993a88060d0bf886086d2aa49ef5", size = 2491456, upload-time = "2025-08-10T21:27:14.353Z" },
    { url = "https://files.pythonhosted.org/packages/fc/d4/10303190bd4d30de547534601e259a4fbf014eed94aae3e5521129215086/kiwisolver-1.4.9-cp314-cp314-musllinux_1_2_x86_64.whl", hash = "sha256:24c175051354f4a28c5d6a31c93906dc653e2bf234e8a4bbfb964892078898ce", size = 2294621, upload-time = "2025-08-10T21:27:15.808Z" },
    { url = "https://files.pythonhosted.org/packages/28/e0/a9a90416fce5c0be25742729c2ea52105d62eda6c4be4d803c2a7be1fa50/kiwisolver-1.4.9-cp314-cp314-win_amd64.whl", hash = "sha256:0763515d4df10edf6d06a3c19734e2566368980d21ebec439f33f9eb936c07b7", size = 75417, upload-time = "2025-08-10T21:27:17.436Z" },
    { url = "https://files.pythonhosted.org/packages/1f/10/6949958215b7a9a264299a7db195564e87900f709db9245e4ebdd3c70779/kiwisolver-1.4.9-cp314-cp314-win_arm64.whl", hash = "sha256:0e4e2bf29574a6a7b7f6cb5fa69293b9f96c928949ac4a53ba3f525dffb87f9c", size = 66582, upload-time = "2025-08-10T21:27:18.436Z" },
    { url = "https://files.pythonhosted.org/packages/ec/79/60e53067903d3bc5469b369fe0dfc6b3482e2133e85dae9daa9527535991/kiwisolver-1.4.9-cp314-cp314t-macosx_10_13_universal2.whl", hash = "sha256:d976bbb382b202f71c67f77b0ac11244021cfa3f7dfd9e562eefcea2df711548", size = 126514, upload-time = "2025-08-10T21:27:19.465Z" },
    { url = "https://files.pythonhosted.org/packages/25/d1/4843d3e8d46b072c12a38c97c57fab4608d36e13fe47d47ee96b4d61ba6f/kiwisolver-1.4.9-cp314-cp314t-macosx_10_13_x86_64.whl", hash = "sha256:2489e4e5d7ef9a1c300a5e0196e43d9c739f066ef23270607d45aba368b91f2d", size = 67905, upload-time = "2025-08-10T21:27:20.51Z" },
    { url = "https://files.pythonhosted.org/packages/8c/ae/29ffcbd239aea8b93108de1278271ae764dfc0d803a5693914975f200596/kiwisolver-1.4.9-cp314-cp314t-macosx_11_0_arm64.whl", hash = "sha256:e2ea9f7ab7fbf18fffb1b5434ce7c69a07582f7acc7717720f1d69f3e806f90c", size = 66399, upload-time = "2025-08-10T21:27:21.496Z" },
    { url = "https://files.pythonhosted.org/packages/a1/ae/d7ba902aa604152c2ceba5d352d7b62106bedbccc8e95c3934d94472bfa3/kiwisolver-1.4.9-cp314-cp314t-manylinux2014_x86_64.manylinux_2_17_x86_64.whl", hash = "sha256:b34e51affded8faee0dfdb705416153819d8ea9250bbbf7ea1b249bdeb5f1122", size = 1582197, upload-time = "2025-08-10T21:27:22.604Z" },
    { url = "https://files.pythonhosted.org/packages/f2/41/27c70d427eddb8bc7e4f16420a20fefc6f480312122a59a959fdfe0445ad/kiwisolver-1.4.9-cp314-cp314t-manylinux_2_24_aarch64.manylinux_2_28_aarch64.whl", hash = "sha256:d8aacd3d4b33b772542b2e01beb50187536967b514b00003bdda7589722d2a64", size = 1390125, upload-time = "2025-08-10T21:27:24.036Z" },
    { url = "https://files.pythonhosted.org/packages/41/42/b3799a12bafc76d962ad69083f8b43b12bf4fe78b097b12e105d75c9b8f1/kiwisolver-1.4.9-cp314-cp314t-manylinux_2_24_ppc64le.manylinux_2_28_ppc64le.whl", hash = "sha256:7cf974dd4e35fa315563ac99d6287a1024e4dc2077b8a7d7cd3d2fb65d283134", size = 1402612, upload-time = "2025-08-10T21:27:25.773Z" },
    { url = "https://files.pythonhosted.org/packages/d2/b5/a210ea073ea1cfaca1bb5c55a62307d8252f531beb364e18aa1e0888b5a0/kiwisolver-1.4.9-cp314-cp314t-manylinux_2_24_s390x.manylinux_2_28_s390x.whl", hash = "sha256:85bd218b5ecfbee8c8a82e121802dcb519a86044c9c3b2e4aef02fa05c6da370", size = 1453990, upload-time = "2025-08-10T21:27:27.089Z" },
    { url = "https://files.pythonhosted.org/packages/5f/ce/a829eb8c033e977d7ea03ed32fb3c1781b4fa0433fbadfff29e39c676f32/kiwisolver-1.4.9-cp314-cp314t-musllinux_1_2_aarch64.whl", hash = "sha256:0856e241c2d3df4efef7c04a1e46b1936b6120c9bcf36dd216e3acd84bc4fb21", size = 2331601, upload-time = "2025-08-10T21:27:29.343Z" },
    { url = "https://files.pythonhosted.org/packages/e0/4b/b5e97eb142eb9cd0072dacfcdcd31b1c66dc7352b0f7c7255d339c0edf00/kiwisolver-1.4.9-cp314-cp314t-musllinux_1_2_ppc64le.whl", hash = "sha256:9af39d6551f97d31a4deebeac6f45b156f9755ddc59c07b402c148f5dbb6482a", size = 2422041, upload-time = "2025-08-10T21:27:30.754Z" },
    { url = "https://files.pythonhosted.org/packages/40/be/8eb4cd53e1b85ba4edc3a9321666f12b83113a178845593307a3e7891f44/kiwisolver-1.4.9-cp314-cp314t-musllinux_1_2_s390x.whl", hash = "sha256:bb4ae2b57fc1d8cbd1cf7b1d9913803681ffa903e7488012be5b76dedf49297f", size = 2594897, upload-time = "2025-08-10T21:27:32.803Z" },
    { url = "https://files.pythonhosted.org/packages/99/dd/841e9a66c4715477ea0abc78da039832fbb09dac5c35c58dc4c41a407b8a/kiwisolver-1.4.9-cp314-cp314t-musllinux_1_2_x86_64.whl", hash = "sha256:aedff62918805fb62d43a4aa2ecd4482c380dc76cd31bd7c8878588a61bd0369", size = 2391835, upload-time = "2025-08-10T21:27:34.23Z" },
    { url = "https://files.pythonhosted.org/packages/0c/28/4b2e5c47a0da96896fdfdb006340ade064afa1e63675d01ea5ac222b6d52/kiwisolver-1.4.9-cp314-cp314t-win_amd64.whl", hash = "sha256:1fa333e8b2ce4d9660f2cda9c0e1b6bafcfb2457a9d259faa82289e73ec24891", size = 79988, upload-time = "2025-08-10T21:27:35.587Z" },
    { url = "https://files.pythonhosted.org/packages/80/be/3578e8afd18c88cdf9cb4cffde75a96d2be38c5a903f1ed0ceec061bd09e/kiwisolver-1.4.9-cp314-cp314t-win_arm64.whl", hash = "sha256:4a48a2ce79d65d363597ef7b567ce3d14d68783d2b2263d98db3d9477805ba32", size = 70260, upload-time = "2025-08-10T21:27:36.606Z" },
]

[[package]]
name = "lark"
version = "1.3.0"
source = { registry = "https://pypi.org/simple" }
sdist = { url = "https://files.pythonhosted.org/packages/1d/37/a13baf0135f348af608c667633cbe5d13aa2c5c15a56ae9ad3e6cba45ae3/lark-1.3.0.tar.gz", hash = "sha256:9a3839d0ca5e1faf7cfa3460e420e859b66bcbde05b634e73c369c8244c5fa48", size = 259551, upload-time = "2025-09-22T13:45:05.072Z" }
wheels = [
    { url = "https://files.pythonhosted.org/packages/a8/3e/1c6b43277de64fc3c0333b0e72ab7b52ddaaea205210d60d9b9f83c3d0c7/lark-1.3.0-py3-none-any.whl", hash = "sha256:80661f261fb2584a9828a097a2432efd575af27d20be0fd35d17f0fe37253831", size = 113002, upload-time = "2025-09-22T13:45:03.747Z" },
]

[[package]]
name = "markupsafe"
version = "3.0.3"
source = { registry = "https://pypi.org/simple" }
sdist = { url = "https://files.pythonhosted.org/packages/7e/99/7690b6d4034fffd95959cbe0c02de8deb3098cc577c67bb6a24fe5d7caa7/markupsafe-3.0.3.tar.gz", hash = "sha256:722695808f4b6457b320fdc131280796bdceb04ab50fe1795cd540799ebe1698", size = 80313, upload-time = "2025-09-27T18:37:40.426Z" }
wheels = [
    { url = "https://files.pythonhosted.org/packages/5a/72/147da192e38635ada20e0a2e1a51cf8823d2119ce8883f7053879c2199b5/markupsafe-3.0.3-cp312-cp312-macosx_10_13_x86_64.whl", hash = "sha256:d53197da72cc091b024dd97249dfc7794d6a56530370992a5e1a08983ad9230e", size = 11615, upload-time = "2025-09-27T18:36:30.854Z" },
    { url = "https://files.pythonhosted.org/packages/9a/81/7e4e08678a1f98521201c3079f77db69fb552acd56067661f8c2f534a718/markupsafe-3.0.3-cp312-cp312-macosx_11_0_arm64.whl", hash = "sha256:1872df69a4de6aead3491198eaf13810b565bdbeec3ae2dc8780f14458ec73ce", size = 12020, upload-time = "2025-09-27T18:36:31.971Z" },
    { url = "https://files.pythonhosted.org/packages/1e/2c/799f4742efc39633a1b54a92eec4082e4f815314869865d876824c257c1e/markupsafe-3.0.3-cp312-cp312-manylinux2014_aarch64.manylinux_2_17_aarch64.manylinux_2_28_aarch64.whl", hash = "sha256:3a7e8ae81ae39e62a41ec302f972ba6ae23a5c5396c8e60113e9066ef893da0d", size = 24332, upload-time = "2025-09-27T18:36:32.813Z" },
    { url = "https://files.pythonhosted.org/packages/3c/2e/8d0c2ab90a8c1d9a24f0399058ab8519a3279d1bd4289511d74e909f060e/markupsafe-3.0.3-cp312-cp312-manylinux2014_x86_64.manylinux_2_17_x86_64.manylinux_2_28_x86_64.whl", hash = "sha256:d6dd0be5b5b189d31db7cda48b91d7e0a9795f31430b7f271219ab30f1d3ac9d", size = 22947, upload-time = "2025-09-27T18:36:33.86Z" },
    { url = "https://files.pythonhosted.org/packages/2c/54/887f3092a85238093a0b2154bd629c89444f395618842e8b0c41783898ea/markupsafe-3.0.3-cp312-cp312-manylinux_2_31_riscv64.manylinux_2_39_riscv64.whl", hash = "sha256:94c6f0bb423f739146aec64595853541634bde58b2135f27f61c1ffd1cd4d16a", size = 21962, upload-time = "2025-09-27T18:36:35.099Z" },
    { url = "https://files.pythonhosted.org/packages/c9/2f/336b8c7b6f4a4d95e91119dc8521402461b74a485558d8f238a68312f11c/markupsafe-3.0.3-cp312-cp312-musllinux_1_2_aarch64.whl", hash = "sha256:be8813b57049a7dc738189df53d69395eba14fb99345e0a5994914a3864c8a4b", size = 23760, upload-time = "2025-09-27T18:36:36.001Z" },
    { url = "https://files.pythonhosted.org/packages/32/43/67935f2b7e4982ffb50a4d169b724d74b62a3964bc1a9a527f5ac4f1ee2b/markupsafe-3.0.3-cp312-cp312-musllinux_1_2_riscv64.whl", hash = "sha256:83891d0e9fb81a825d9a6d61e3f07550ca70a076484292a70fde82c4b807286f", size = 21529, upload-time = "2025-09-27T18:36:36.906Z" },
    { url = "https://files.pythonhosted.org/packages/89/e0/4486f11e51bbba8b0c041098859e869e304d1c261e59244baa3d295d47b7/markupsafe-3.0.3-cp312-cp312-musllinux_1_2_x86_64.whl", hash = "sha256:77f0643abe7495da77fb436f50f8dab76dbc6e5fd25d39589a0f1fe6548bfa2b", size = 23015, upload-time = "2025-09-27T18:36:37.868Z" },
    { url = "https://files.pythonhosted.org/packages/2f/e1/78ee7a023dac597a5825441ebd17170785a9dab23de95d2c7508ade94e0e/markupsafe-3.0.3-cp312-cp312-win32.whl", hash = "sha256:d88b440e37a16e651bda4c7c2b930eb586fd15ca7406cb39e211fcff3bf3017d", size = 14540, upload-time = "2025-09-27T18:36:38.761Z" },
    { url = "https://files.pythonhosted.org/packages/aa/5b/bec5aa9bbbb2c946ca2733ef9c4ca91c91b6a24580193e891b5f7dbe8e1e/markupsafe-3.0.3-cp312-cp312-win_amd64.whl", hash = "sha256:26a5784ded40c9e318cfc2bdb30fe164bdb8665ded9cd64d500a34fb42067b1c", size = 15105, upload-time = "2025-09-27T18:36:39.701Z" },
    { url = "https://files.pythonhosted.org/packages/e5/f1/216fc1bbfd74011693a4fd837e7026152e89c4bcf3e77b6692fba9923123/markupsafe-3.0.3-cp312-cp312-win_arm64.whl", hash = "sha256:35add3b638a5d900e807944a078b51922212fb3dedb01633a8defc4b01a3c85f", size = 13906, upload-time = "2025-09-27T18:36:40.689Z" },
    { url = "https://files.pythonhosted.org/packages/38/2f/907b9c7bbba283e68f20259574b13d005c121a0fa4c175f9bed27c4597ff/markupsafe-3.0.3-cp313-cp313-macosx_10_13_x86_64.whl", hash = "sha256:e1cf1972137e83c5d4c136c43ced9ac51d0e124706ee1c8aa8532c1287fa8795", size = 11622, upload-time = "2025-09-27T18:36:41.777Z" },
    { url = "https://files.pythonhosted.org/packages/9c/d9/5f7756922cdd676869eca1c4e3c0cd0df60ed30199ffd775e319089cb3ed/markupsafe-3.0.3-cp313-cp313-macosx_11_0_arm64.whl", hash = "sha256:116bb52f642a37c115f517494ea5feb03889e04df47eeff5b130b1808ce7c219", size = 12029, upload-time = "2025-09-27T18:36:43.257Z" },
    { url = "https://files.pythonhosted.org/packages/00/07/575a68c754943058c78f30db02ee03a64b3c638586fba6a6dd56830b30a3/markupsafe-3.0.3-cp313-cp313-manylinux2014_aarch64.manylinux_2_17_aarch64.manylinux_2_28_aarch64.whl", hash = "sha256:133a43e73a802c5562be9bbcd03d090aa5a1fe899db609c29e8c8d815c5f6de6", size = 24374, upload-time = "2025-09-27T18:36:44.508Z" },
    { url = "https://files.pythonhosted.org/packages/a9/21/9b05698b46f218fc0e118e1f8168395c65c8a2c750ae2bab54fc4bd4e0e8/markupsafe-3.0.3-cp313-cp313-manylinux2014_x86_64.manylinux_2_17_x86_64.manylinux_2_28_x86_64.whl", hash = "sha256:ccfcd093f13f0f0b7fdd0f198b90053bf7b2f02a3927a30e63f3ccc9df56b676", size = 22980, upload-time = "2025-09-27T18:36:45.385Z" },
    { url = "https://files.pythonhosted.org/packages/7f/71/544260864f893f18b6827315b988c146b559391e6e7e8f7252839b1b846a/markupsafe-3.0.3-cp313-cp313-manylinux_2_31_riscv64.manylinux_2_39_riscv64.whl", hash = "sha256:509fa21c6deb7a7a273d629cf5ec029bc209d1a51178615ddf718f5918992ab9", size = 21990, upload-time = "2025-09-27T18:36:46.916Z" },
    { url = "https://files.pythonhosted.org/packages/c2/28/b50fc2f74d1ad761af2f5dcce7492648b983d00a65b8c0e0cb457c82ebbe/markupsafe-3.0.3-cp313-cp313-musllinux_1_2_aarch64.whl", hash = "sha256:a4afe79fb3de0b7097d81da19090f4df4f8d3a2b3adaa8764138aac2e44f3af1", size = 23784, upload-time = "2025-09-27T18:36:47.884Z" },
    { url = "https://files.pythonhosted.org/packages/ed/76/104b2aa106a208da8b17a2fb72e033a5a9d7073c68f7e508b94916ed47a9/markupsafe-3.0.3-cp313-cp313-musllinux_1_2_riscv64.whl", hash = "sha256:795e7751525cae078558e679d646ae45574b47ed6e7771863fcc079a6171a0fc", size = 21588, upload-time = "2025-09-27T18:36:48.82Z" },
    { url = "https://files.pythonhosted.org/packages/b5/99/16a5eb2d140087ebd97180d95249b00a03aa87e29cc224056274f2e45fd6/markupsafe-3.0.3-cp313-cp313-musllinux_1_2_x86_64.whl", hash = "sha256:8485f406a96febb5140bfeca44a73e3ce5116b2501ac54fe953e488fb1d03b12", size = 23041, upload-time = "2025-09-27T18:36:49.797Z" },
    { url = "https://files.pythonhosted.org/packages/19/bc/e7140ed90c5d61d77cea142eed9f9c303f4c4806f60a1044c13e3f1471d0/markupsafe-3.0.3-cp313-cp313-win32.whl", hash = "sha256:bdd37121970bfd8be76c5fb069c7751683bdf373db1ed6c010162b2a130248ed", size = 14543, upload-time = "2025-09-27T18:36:51.584Z" },
    { url = "https://files.pythonhosted.org/packages/05/73/c4abe620b841b6b791f2edc248f556900667a5a1cf023a6646967ae98335/markupsafe-3.0.3-cp313-cp313-win_amd64.whl", hash = "sha256:9a1abfdc021a164803f4d485104931fb8f8c1efd55bc6b748d2f5774e78b62c5", size = 15113, upload-time = "2025-09-27T18:36:52.537Z" },
    { url = "https://files.pythonhosted.org/packages/f0/3a/fa34a0f7cfef23cf9500d68cb7c32dd64ffd58a12b09225fb03dd37d5b80/markupsafe-3.0.3-cp313-cp313-win_arm64.whl", hash = "sha256:7e68f88e5b8799aa49c85cd116c932a1ac15caaa3f5db09087854d218359e485", size = 13911, upload-time = "2025-09-27T18:36:53.513Z" },
    { url = "https://files.pythonhosted.org/packages/e4/d7/e05cd7efe43a88a17a37b3ae96e79a19e846f3f456fe79c57ca61356ef01/markupsafe-3.0.3-cp313-cp313t-macosx_10_13_x86_64.whl", hash = "sha256:218551f6df4868a8d527e3062d0fb968682fe92054e89978594c28e642c43a73", size = 11658, upload-time = "2025-09-27T18:36:54.819Z" },
    { url = "https://files.pythonhosted.org/packages/99/9e/e412117548182ce2148bdeacdda3bb494260c0b0184360fe0d56389b523b/markupsafe-3.0.3-cp313-cp313t-macosx_11_0_arm64.whl", hash = "sha256:3524b778fe5cfb3452a09d31e7b5adefeea8c5be1d43c4f810ba09f2ceb29d37", size = 12066, upload-time = "2025-09-27T18:36:55.714Z" },
    { url = "https://files.pythonhosted.org/packages/bc/e6/fa0ffcda717ef64a5108eaa7b4f5ed28d56122c9a6d70ab8b72f9f715c80/markupsafe-3.0.3-cp313-cp313t-manylinux2014_aarch64.manylinux_2_17_aarch64.manylinux_2_28_aarch64.whl", hash = "sha256:4e885a3d1efa2eadc93c894a21770e4bc67899e3543680313b09f139e149ab19", size = 25639, upload-time = "2025-09-27T18:36:56.908Z" },
    { url = "https://files.pythonhosted.org/packages/96/ec/2102e881fe9d25fc16cb4b25d5f5cde50970967ffa5dddafdb771237062d/markupsafe-3.0.3-cp313-cp313t-manylinux2014_x86_64.manylinux_2_17_x86_64.manylinux_2_28_x86_64.whl", hash = "sha256:8709b08f4a89aa7586de0aadc8da56180242ee0ada3999749b183aa23df95025", size = 23569, upload-time = "2025-09-27T18:36:57.913Z" },
    { url = "https://files.pythonhosted.org/packages/4b/30/6f2fce1f1f205fc9323255b216ca8a235b15860c34b6798f810f05828e32/markupsafe-3.0.3-cp313-cp313t-manylinux_2_31_riscv64.manylinux_2_39_riscv64.whl", hash = "sha256:b8512a91625c9b3da6f127803b166b629725e68af71f8184ae7e7d54686a56d6", size = 23284, upload-time = "2025-09-27T18:36:58.833Z" },
    { url = "https://files.pythonhosted.org/packages/58/47/4a0ccea4ab9f5dcb6f79c0236d954acb382202721e704223a8aafa38b5c8/markupsafe-3.0.3-cp313-cp313t-musllinux_1_2_aarch64.whl", hash = "sha256:9b79b7a16f7fedff2495d684f2b59b0457c3b493778c9eed31111be64d58279f", size = 24801, upload-time = "2025-09-27T18:36:59.739Z" },
    { url = "https://files.pythonhosted.org/packages/6a/70/3780e9b72180b6fecb83a4814d84c3bf4b4ae4bf0b19c27196104149734c/markupsafe-3.0.3-cp313-cp313t-musllinux_1_2_riscv64.whl", hash = "sha256:12c63dfb4a98206f045aa9563db46507995f7ef6d83b2f68eda65c307c6829eb", size = 22769, upload-time = "2025-09-27T18:37:00.719Z" },
    { url = "https://files.pythonhosted.org/packages/98/c5/c03c7f4125180fc215220c035beac6b9cb684bc7a067c84fc69414d315f5/markupsafe-3.0.3-cp313-cp313t-musllinux_1_2_x86_64.whl", hash = "sha256:8f71bc33915be5186016f675cd83a1e08523649b0e33efdb898db577ef5bb009", size = 23642, upload-time = "2025-09-27T18:37:01.673Z" },
    { url = "https://files.pythonhosted.org/packages/80/d6/2d1b89f6ca4bff1036499b1e29a1d02d282259f3681540e16563f27ebc23/markupsafe-3.0.3-cp313-cp313t-win32.whl", hash = "sha256:69c0b73548bc525c8cb9a251cddf1931d1db4d2258e9599c28c07ef3580ef354", size = 14612, upload-time = "2025-09-27T18:37:02.639Z" },
    { url = "https://files.pythonhosted.org/packages/2b/98/e48a4bfba0a0ffcf9925fe2d69240bfaa19c6f7507b8cd09c70684a53c1e/markupsafe-3.0.3-cp313-cp313t-win_amd64.whl", hash = "sha256:1b4b79e8ebf6b55351f0d91fe80f893b4743f104bff22e90697db1590e47a218", size = 15200, upload-time = "2025-09-27T18:37:03.582Z" },
    { url = "https://files.pythonhosted.org/packages/0e/72/e3cc540f351f316e9ed0f092757459afbc595824ca724cbc5a5d4263713f/markupsafe-3.0.3-cp313-cp313t-win_arm64.whl", hash = "sha256:ad2cf8aa28b8c020ab2fc8287b0f823d0a7d8630784c31e9ee5edea20f406287", size = 13973, upload-time = "2025-09-27T18:37:04.929Z" },
    { url = "https://files.pythonhosted.org/packages/33/8a/8e42d4838cd89b7dde187011e97fe6c3af66d8c044997d2183fbd6d31352/markupsafe-3.0.3-cp314-cp314-macosx_10_13_x86_64.whl", hash = "sha256:eaa9599de571d72e2daf60164784109f19978b327a3910d3e9de8c97b5b70cfe", size = 11619, upload-time = "2025-09-27T18:37:06.342Z" },
    { url = "https://files.pythonhosted.org/packages/b5/64/7660f8a4a8e53c924d0fa05dc3a55c9cee10bbd82b11c5afb27d44b096ce/markupsafe-3.0.3-cp314-cp314-macosx_11_0_arm64.whl", hash = "sha256:c47a551199eb8eb2121d4f0f15ae0f923d31350ab9280078d1e5f12b249e0026", size = 12029, upload-time = "2025-09-27T18:37:07.213Z" },
    { url = "https://files.pythonhosted.org/packages/da/ef/e648bfd021127bef5fa12e1720ffed0c6cbb8310c8d9bea7266337ff06de/markupsafe-3.0.3-cp314-cp314-manylinux2014_aarch64.manylinux_2_17_aarch64.manylinux_2_28_aarch64.whl", hash = "sha256:f34c41761022dd093b4b6896d4810782ffbabe30f2d443ff5f083e0cbbb8c737", size = 24408, upload-time = "2025-09-27T18:37:09.572Z" },
    { url = "https://files.pythonhosted.org/packages/41/3c/a36c2450754618e62008bf7435ccb0f88053e07592e6028a34776213d877/markupsafe-3.0.3-cp314-cp314-manylinux2014_x86_64.manylinux_2_17_x86_64.manylinux_2_28_x86_64.whl", hash = "sha256:457a69a9577064c05a97c41f4e65148652db078a3a509039e64d3467b9e7ef97", size = 23005, upload-time = "2025-09-27T18:37:10.58Z" },
    { url = "https://files.pythonhosted.org/packages/bc/20/b7fdf89a8456b099837cd1dc21974632a02a999ec9bf7ca3e490aacd98e7/markupsafe-3.0.3-cp314-cp314-manylinux_2_31_riscv64.manylinux_2_39_riscv64.whl", hash = "sha256:e8afc3f2ccfa24215f8cb28dcf43f0113ac3c37c2f0f0806d8c70e4228c5cf4d", size = 22048, upload-time = "2025-09-27T18:37:11.547Z" },
    { url = "https://files.pythonhosted.org/packages/9a/a7/591f592afdc734f47db08a75793a55d7fbcc6902a723ae4cfbab61010cc5/markupsafe-3.0.3-cp314-cp314-musllinux_1_2_aarch64.whl", hash = "sha256:ec15a59cf5af7be74194f7ab02d0f59a62bdcf1a537677ce67a2537c9b87fcda", size = 23821, upload-time = "2025-09-27T18:37:12.48Z" },
    { url = "https://files.pythonhosted.org/packages/7d/33/45b24e4f44195b26521bc6f1a82197118f74df348556594bd2262bda1038/markupsafe-3.0.3-cp314-cp314-musllinux_1_2_riscv64.whl", hash = "sha256:0eb9ff8191e8498cca014656ae6b8d61f39da5f95b488805da4bb029cccbfbaf", size = 21606, upload-time = "2025-09-27T18:37:13.485Z" },
    { url = "https://files.pythonhosted.org/packages/ff/0e/53dfaca23a69fbfbbf17a4b64072090e70717344c52eaaaa9c5ddff1e5f0/markupsafe-3.0.3-cp314-cp314-musllinux_1_2_x86_64.whl", hash = "sha256:2713baf880df847f2bece4230d4d094280f4e67b1e813eec43b4c0e144a34ffe", size = 23043, upload-time = "2025-09-27T18:37:14.408Z" },
    { url = "https://files.pythonhosted.org/packages/46/11/f333a06fc16236d5238bfe74daccbca41459dcd8d1fa952e8fbd5dccfb70/markupsafe-3.0.3-cp314-cp314-win32.whl", hash = "sha256:729586769a26dbceff69f7a7dbbf59ab6572b99d94576a5592625d5b411576b9", size = 14747, upload-time = "2025-09-27T18:37:15.36Z" },
    { url = "https://files.pythonhosted.org/packages/28/52/182836104b33b444e400b14f797212f720cbc9ed6ba34c800639d154e821/markupsafe-3.0.3-cp314-cp314-win_amd64.whl", hash = "sha256:bdc919ead48f234740ad807933cdf545180bfbe9342c2bb451556db2ed958581", size = 15341, upload-time = "2025-09-27T18:37:16.496Z" },
    { url = "https://files.pythonhosted.org/packages/6f/18/acf23e91bd94fd7b3031558b1f013adfa21a8e407a3fdb32745538730382/markupsafe-3.0.3-cp314-cp314-win_arm64.whl", hash = "sha256:5a7d5dc5140555cf21a6fefbdbf8723f06fcd2f63ef108f2854de715e4422cb4", size = 14073, upload-time = "2025-09-27T18:37:17.476Z" },
    { url = "https://files.pythonhosted.org/packages/3c/f0/57689aa4076e1b43b15fdfa646b04653969d50cf30c32a102762be2485da/markupsafe-3.0.3-cp314-cp314t-macosx_10_13_x86_64.whl", hash = "sha256:1353ef0c1b138e1907ae78e2f6c63ff67501122006b0f9abad68fda5f4ffc6ab", size = 11661, upload-time = "2025-09-27T18:37:18.453Z" },
    { url = "https://files.pythonhosted.org/packages/89/c3/2e67a7ca217c6912985ec766c6393b636fb0c2344443ff9d91404dc4c79f/markupsafe-3.0.3-cp314-cp314t-macosx_11_0_arm64.whl", hash = "sha256:1085e7fbddd3be5f89cc898938f42c0b3c711fdcb37d75221de2666af647c175", size = 12069, upload-time = "2025-09-27T18:37:19.332Z" },
    { url = "https://files.pythonhosted.org/packages/f0/00/be561dce4e6ca66b15276e184ce4b8aec61fe83662cce2f7d72bd3249d28/markupsafe-3.0.3-cp314-cp314t-manylinux2014_aarch64.manylinux_2_17_aarch64.manylinux_2_28_aarch64.whl", hash = "sha256:1b52b4fb9df4eb9ae465f8d0c228a00624de2334f216f178a995ccdcf82c4634", size = 25670, upload-time = "2025-09-27T18:37:20.245Z" },
    { url = "https://files.pythonhosted.org/packages/50/09/c419f6f5a92e5fadde27efd190eca90f05e1261b10dbd8cbcb39cd8ea1dc/markupsafe-3.0.3-cp314-cp314t-manylinux2014_x86_64.manylinux_2_17_x86_64.manylinux_2_28_x86_64.whl", hash = "sha256:fed51ac40f757d41b7c48425901843666a6677e3e8eb0abcff09e4ba6e664f50", size = 23598, upload-time = "2025-09-27T18:37:21.177Z" },
    { url = "https://files.pythonhosted.org/packages/22/44/a0681611106e0b2921b3033fc19bc53323e0b50bc70cffdd19f7d679bb66/markupsafe-3.0.3-cp314-cp314t-manylinux_2_31_riscv64.manylinux_2_39_riscv64.whl", hash = "sha256:f190daf01f13c72eac4efd5c430a8de82489d9cff23c364c3ea822545032993e", size = 23261, upload-time = "2025-09-27T18:37:22.167Z" },
    { url = "https://files.pythonhosted.org/packages/5f/57/1b0b3f100259dc9fffe780cfb60d4be71375510e435efec3d116b6436d43/markupsafe-3.0.3-cp314-cp314t-musllinux_1_2_aarch64.whl", hash = "sha256:e56b7d45a839a697b5eb268c82a71bd8c7f6c94d6fd50c3d577fa39a9f1409f5", size = 24835, upload-time = "2025-09-27T18:37:23.296Z" },
    { url = "https://files.pythonhosted.org/packages/26/6a/4bf6d0c97c4920f1597cc14dd720705eca0bf7c787aebc6bb4d1bead5388/markupsafe-3.0.3-cp314-cp314t-musllinux_1_2_riscv64.whl", hash = "sha256:f3e98bb3798ead92273dc0e5fd0f31ade220f59a266ffd8a4f6065e0a3ce0523", size = 22733, upload-time = "2025-09-27T18:37:24.237Z" },
    { url = "https://files.pythonhosted.org/packages/14/c7/ca723101509b518797fedc2fdf79ba57f886b4aca8a7d31857ba3ee8281f/markupsafe-3.0.3-cp314-cp314t-musllinux_1_2_x86_64.whl", hash = "sha256:5678211cb9333a6468fb8d8be0305520aa073f50d17f089b5b4b477ea6e67fdc", size = 23672, upload-time = "2025-09-27T18:37:25.271Z" },
    { url = "https://files.pythonhosted.org/packages/fb/df/5bd7a48c256faecd1d36edc13133e51397e41b73bb77e1a69deab746ebac/markupsafe-3.0.3-cp314-cp314t-win32.whl", hash = "sha256:915c04ba3851909ce68ccc2b8e2cd691618c4dc4c4232fb7982bca3f41fd8c3d", size = 14819, upload-time = "2025-09-27T18:37:26.285Z" },
    { url = "https://files.pythonhosted.org/packages/1a/8a/0402ba61a2f16038b48b39bccca271134be00c5c9f0f623208399333c448/markupsafe-3.0.3-cp314-cp314t-win_amd64.whl", hash = "sha256:4faffd047e07c38848ce017e8725090413cd80cbc23d86e55c587bf979e579c9", size = 15426, upload-time = "2025-09-27T18:37:27.316Z" },
    { url = "https://files.pythonhosted.org/packages/70/bc/6f1c2f612465f5fa89b95bead1f44dcb607670fd42891d8fdcd5d039f4f4/markupsafe-3.0.3-cp314-cp314t-win_arm64.whl", hash = "sha256:32001d6a8fc98c8cb5c947787c5d08b0a50663d139f1305bac5885d98d9b40fa", size = 14146, upload-time = "2025-09-27T18:37:28.327Z" },
]

[[package]]
name = "matplotlib"
version = "3.10.6"
source = { registry = "https://pypi.org/simple" }
dependencies = [
    { name = "contourpy" },
    { name = "cycler" },
    { name = "fonttools" },
    { name = "kiwisolver" },
    { name = "numpy" },
    { name = "packaging" },
    { name = "pillow" },
    { name = "pyparsing" },
    { name = "python-dateutil" },
]
sdist = { url = "https://files.pythonhosted.org/packages/a0/59/c3e6453a9676ffba145309a73c462bb407f4400de7de3f2b41af70720a3c/matplotlib-3.10.6.tar.gz", hash = "sha256:ec01b645840dd1996df21ee37f208cd8ba57644779fa20464010638013d3203c", size = 34804264, upload-time = "2025-08-30T00:14:25.137Z" }
wheels = [
    { url = "https://files.pythonhosted.org/packages/ea/1a/7042f7430055d567cc3257ac409fcf608599ab27459457f13772c2d9778b/matplotlib-3.10.6-cp312-cp312-macosx_10_13_x86_64.whl", hash = "sha256:31ca662df6a80bd426f871105fdd69db7543e28e73a9f2afe80de7e531eb2347", size = 8272404, upload-time = "2025-08-30T00:12:59.112Z" },
    { url = "https://files.pythonhosted.org/packages/a9/5d/1d5f33f5b43f4f9e69e6a5fe1fb9090936ae7bc8e2ff6158e7a76542633b/matplotlib-3.10.6-cp312-cp312-macosx_11_0_arm64.whl", hash = "sha256:1678bb61d897bb4ac4757b5ecfb02bfb3fddf7f808000fb81e09c510712fda75", size = 8128262, upload-time = "2025-08-30T00:13:01.141Z" },
    { url = "https://files.pythonhosted.org/packages/67/c3/135fdbbbf84e0979712df58e5e22b4f257b3f5e52a3c4aacf1b8abec0d09/matplotlib-3.10.6-cp312-cp312-manylinux2014_x86_64.manylinux_2_17_x86_64.whl", hash = "sha256:56cd2d20842f58c03d2d6e6c1f1cf5548ad6f66b91e1e48f814e4fb5abd1cb95", size = 8697008, upload-time = "2025-08-30T00:13:03.24Z" },
    { url = "https://files.pythonhosted.org/packages/9c/be/c443ea428fb2488a3ea7608714b1bd85a82738c45da21b447dc49e2f8e5d/matplotlib-3.10.6-cp312-cp312-manylinux_2_27_aarch64.manylinux_2_28_aarch64.whl", hash = "sha256:662df55604a2f9a45435566d6e2660e41efe83cd94f4288dfbf1e6d1eae4b0bb", size = 9530166, upload-time = "2025-08-30T00:13:05.951Z" },
    { url = "https://files.pythonhosted.org/packages/a9/35/48441422b044d74034aea2a3e0d1a49023f12150ebc58f16600132b9bbaf/matplotlib-3.10.6-cp312-cp312-musllinux_1_2_x86_64.whl", hash = "sha256:08f141d55148cd1fc870c3387d70ca4df16dee10e909b3b038782bd4bda6ea07", size = 9593105, upload-time = "2025-08-30T00:13:08.356Z" },
    { url = "https://files.pythonhosted.org/packages/45/c3/994ef20eb4154ab84cc08d033834555319e4af970165e6c8894050af0b3c/matplotlib-3.10.6-cp312-cp312-win_amd64.whl", hash = "sha256:590f5925c2d650b5c9d813c5b3b5fc53f2929c3f8ef463e4ecfa7e052044fb2b", size = 8122784, upload-time = "2025-08-30T00:13:10.367Z" },
    { url = "https://files.pythonhosted.org/packages/57/b8/5c85d9ae0e40f04e71bedb053aada5d6bab1f9b5399a0937afb5d6b02d98/matplotlib-3.10.6-cp312-cp312-win_arm64.whl", hash = "sha256:f44c8d264a71609c79a78d50349e724f5d5fc3684ead7c2a473665ee63d868aa", size = 7992823, upload-time = "2025-08-30T00:13:12.24Z" },
    { url = "https://files.pythonhosted.org/packages/a0/db/18380e788bb837e724358287b08e223b32bc8dccb3b0c12fa8ca20bc7f3b/matplotlib-3.10.6-cp313-cp313-macosx_10_13_x86_64.whl", hash = "sha256:819e409653c1106c8deaf62e6de6b8611449c2cd9939acb0d7d4e57a3d95cc7a", size = 8273231, upload-time = "2025-08-30T00:13:13.881Z" },
    { url = "https://files.pythonhosted.org/packages/d3/0f/38dd49445b297e0d4f12a322c30779df0d43cb5873c7847df8a82e82ec67/matplotlib-3.10.6-cp313-cp313-macosx_11_0_arm64.whl", hash = "sha256:59c8ac8382fefb9cb71308dde16a7c487432f5255d8f1fd32473523abecfecdf", size = 8128730, upload-time = "2025-08-30T00:13:15.556Z" },
    { url = "https://files.pythonhosted.org/packages/e5/b8/9eea6630198cb303d131d95d285a024b3b8645b1763a2916fddb44ca8760/matplotlib-3.10.6-cp313-cp313-manylinux2014_x86_64.manylinux_2_17_x86_64.whl", hash = "sha256:84e82d9e0fd70c70bc55739defbd8055c54300750cbacf4740c9673a24d6933a", size = 8698539, upload-time = "2025-08-30T00:13:17.297Z" },
    { url = "https://files.pythonhosted.org/packages/71/34/44c7b1f075e1ea398f88aeabcc2907c01b9cc99e2afd560c1d49845a1227/matplotlib-3.10.6-cp313-cp313-manylinux_2_27_aarch64.manylinux_2_28_aarch64.whl", hash = "sha256:25f7a3eb42d6c1c56e89eacd495661fc815ffc08d9da750bca766771c0fd9110", size = 9529702, upload-time = "2025-08-30T00:13:19.248Z" },
    { url = "https://files.pythonhosted.org/packages/b5/7f/e5c2dc9950c7facaf8b461858d1b92c09dd0cf174fe14e21953b3dda06f7/matplotlib-3.10.6-cp313-cp313-musllinux_1_2_x86_64.whl", hash = "sha256:f9c862d91ec0b7842920a4cfdaaec29662195301914ea54c33e01f1a28d014b2", size = 9593742, upload-time = "2025-08-30T00:13:21.181Z" },
    { url = "https://files.pythonhosted.org/packages/ff/1d/70c28528794f6410ee2856cd729fa1f1756498b8d3126443b0a94e1a8695/matplotlib-3.10.6-cp313-cp313-win_amd64.whl", hash = "sha256:1b53bd6337eba483e2e7d29c5ab10eee644bc3a2491ec67cc55f7b44583ffb18", size = 8122753, upload-time = "2025-08-30T00:13:23.44Z" },
    { url = "https://files.pythonhosted.org/packages/e8/74/0e1670501fc7d02d981564caf7c4df42974464625935424ca9654040077c/matplotlib-3.10.6-cp313-cp313-win_arm64.whl", hash = "sha256:cbd5eb50b7058b2892ce45c2f4e92557f395c9991f5c886d1bb74a1582e70fd6", size = 7992973, upload-time = "2025-08-30T00:13:26.632Z" },
    { url = "https://files.pythonhosted.org/packages/b1/4e/60780e631d73b6b02bd7239f89c451a72970e5e7ec34f621eda55cd9a445/matplotlib-3.10.6-cp313-cp313t-macosx_10_13_x86_64.whl", hash = "sha256:acc86dd6e0e695c095001a7fccff158c49e45e0758fdf5dcdbb0103318b59c9f", size = 8316869, upload-time = "2025-08-30T00:13:28.262Z" },
    { url = "https://files.pythonhosted.org/packages/f8/15/baa662374a579413210fc2115d40c503b7360a08e9cc254aa0d97d34b0c1/matplotlib-3.10.6-cp313-cp313t-macosx_11_0_arm64.whl", hash = "sha256:e228cd2ffb8f88b7d0b29e37f68ca9aaf83e33821f24a5ccc4f082dd8396bc27", size = 8178240, upload-time = "2025-08-30T00:13:30.007Z" },
    { url = "https://files.pythonhosted.org/packages/c6/3f/3c38e78d2aafdb8829fcd0857d25aaf9e7dd2dfcf7ec742765b585774931/matplotlib-3.10.6-cp313-cp313t-manylinux2014_x86_64.manylinux_2_17_x86_64.whl", hash = "sha256:658bc91894adeab669cf4bb4a186d049948262987e80f0857216387d7435d833", size = 8711719, upload-time = "2025-08-30T00:13:31.72Z" },
    { url = "https://files.pythonhosted.org/packages/96/4b/2ec2bbf8cefaa53207cc56118d1fa8a0f9b80642713ea9390235d331ede4/matplotlib-3.10.6-cp313-cp313t-manylinux_2_27_aarch64.manylinux_2_28_aarch64.whl", hash = "sha256:8913b7474f6dd83ac444c9459c91f7f0f2859e839f41d642691b104e0af056aa", size = 9541422, upload-time = "2025-08-30T00:13:33.611Z" },
    { url = "https://files.pythonhosted.org/packages/83/7d/40255e89b3ef11c7871020563b2dd85f6cb1b4eff17c0f62b6eb14c8fa80/matplotlib-3.10.6-cp313-cp313t-musllinux_1_2_x86_64.whl", hash = "sha256:091cea22e059b89f6d7d1a18e2c33a7376c26eee60e401d92a4d6726c4e12706", size = 9594068, upload-time = "2025-08-30T00:13:35.833Z" },
    { url = "https://files.pythonhosted.org/packages/f0/a9/0213748d69dc842537a113493e1c27daf9f96bd7cc316f933dc8ec4de985/matplotlib-3.10.6-cp313-cp313t-win_amd64.whl", hash = "sha256:491e25e02a23d7207629d942c666924a6b61e007a48177fdd231a0097b7f507e", size = 8200100, upload-time = "2025-08-30T00:13:37.668Z" },
    { url = "https://files.pythonhosted.org/packages/be/15/79f9988066ce40b8a6f1759a934ea0cde8dc4adc2262255ee1bc98de6ad0/matplotlib-3.10.6-cp313-cp313t-win_arm64.whl", hash = "sha256:3d80d60d4e54cda462e2cd9a086d85cd9f20943ead92f575ce86885a43a565d5", size = 8042142, upload-time = "2025-08-30T00:13:39.426Z" },
    { url = "https://files.pythonhosted.org/packages/7c/58/e7b6d292beae6fb4283ca6fb7fa47d7c944a68062d6238c07b497dd35493/matplotlib-3.10.6-cp314-cp314-macosx_10_13_x86_64.whl", hash = "sha256:70aaf890ce1d0efd482df969b28a5b30ea0b891224bb315810a3940f67182899", size = 8273802, upload-time = "2025-08-30T00:13:41.006Z" },
    { url = "https://files.pythonhosted.org/packages/9f/f6/7882d05aba16a8cdd594fb9a03a9d3cca751dbb6816adf7b102945522ee9/matplotlib-3.10.6-cp314-cp314-macosx_11_0_arm64.whl", hash = "sha256:1565aae810ab79cb72e402b22facfa6501365e73ebab70a0fdfb98488d2c3c0c", size = 8131365, upload-time = "2025-08-30T00:13:42.664Z" },
    { url = "https://files.pythonhosted.org/packages/94/bf/ff32f6ed76e78514e98775a53715eca4804b12bdcf35902cdd1cf759d324/matplotlib-3.10.6-cp314-cp314-manylinux_2_27_aarch64.manylinux_2_28_aarch64.whl", hash = "sha256:f3b23315a01981689aa4e1a179dbf6ef9fbd17143c3eea77548c2ecfb0499438", size = 9533961, upload-time = "2025-08-30T00:13:44.372Z" },
    { url = "https://files.pythonhosted.org/packages/fe/c3/6bf88c2fc2da7708a2ff8d2eeb5d68943130f50e636d5d3dcf9d4252e971/matplotlib-3.10.6-cp314-cp314-manylinux_2_27_x86_64.manylinux_2_28_x86_64.whl", hash = "sha256:30fdd37edf41a4e6785f9b37969de57aea770696cb637d9946eb37470c94a453", size = 9804262, upload-time = "2025-08-30T00:13:46.614Z" },
    { url = "https://files.pythonhosted.org/packages/0f/7a/e05e6d9446d2d577b459427ad060cd2de5742d0e435db3191fea4fcc7e8b/matplotlib-3.10.6-cp314-cp314-musllinux_1_2_x86_64.whl", hash = "sha256:bc31e693da1c08012c764b053e702c1855378e04102238e6a5ee6a7117c53a47", size = 9595508, upload-time = "2025-08-30T00:13:48.731Z" },
    { url = "https://files.pythonhosted.org/packages/39/fb/af09c463ced80b801629fd73b96f726c9f6124c3603aa2e480a061d6705b/matplotlib-3.10.6-cp314-cp314-win_amd64.whl", hash = "sha256:05be9bdaa8b242bc6ff96330d18c52f1fc59c6fb3a4dd411d953d67e7e1baf98", size = 8252742, upload-time = "2025-08-30T00:13:50.539Z" },
    { url = "https://files.pythonhosted.org/packages/b1/f9/b682f6db9396d9ab8f050c0a3bfbb5f14fb0f6518f08507c04cc02f8f229/matplotlib-3.10.6-cp314-cp314-win_arm64.whl", hash = "sha256:f56a0d1ab05d34c628592435781d185cd99630bdfd76822cd686fb5a0aecd43a", size = 8124237, upload-time = "2025-08-30T00:13:54.3Z" },
    { url = "https://files.pythonhosted.org/packages/b5/d2/b69b4a0923a3c05ab90527c60fdec899ee21ca23ede7f0fb818e6620d6f2/matplotlib-3.10.6-cp314-cp314t-macosx_10_13_x86_64.whl", hash = "sha256:94f0b4cacb23763b64b5dace50d5b7bfe98710fed5f0cef5c08135a03399d98b", size = 8316956, upload-time = "2025-08-30T00:13:55.932Z" },
    { url = "https://files.pythonhosted.org/packages/28/e9/dc427b6f16457ffaeecb2fc4abf91e5adb8827861b869c7a7a6d1836fa73/matplotlib-3.10.6-cp314-cp314t-macosx_11_0_arm64.whl", hash = "sha256:cc332891306b9fb39462673d8225d1b824c89783fee82840a709f96714f17a5c", size = 8178260, upload-time = "2025-08-30T00:14:00.942Z" },
    { url = "https://files.pythonhosted.org/packages/c4/89/1fbd5ad611802c34d1c7ad04607e64a1350b7fb9c567c4ec2c19e066ed35/matplotlib-3.10.6-cp314-cp314t-manylinux_2_27_aarch64.manylinux_2_28_aarch64.whl", hash = "sha256:ee1d607b3fb1590deb04b69f02ea1d53ed0b0bf75b2b1a5745f269afcbd3cdd3", size = 9541422, upload-time = "2025-08-30T00:14:02.664Z" },
    { url = "https://files.pythonhosted.org/packages/b0/3b/65fec8716025b22c1d72d5a82ea079934c76a547696eaa55be6866bc89b1/matplotlib-3.10.6-cp314-cp314t-manylinux_2_27_x86_64.manylinux_2_28_x86_64.whl", hash = "sha256:376a624a218116461696b27b2bbf7a8945053e6d799f6502fc03226d077807bf", size = 9803678, upload-time = "2025-08-30T00:14:04.741Z" },
    { url = "https://files.pythonhosted.org/packages/c7/b0/40fb2b3a1ab9381bb39a952e8390357c8be3bdadcf6d5055d9c31e1b35ae/matplotlib-3.10.6-cp314-cp314t-musllinux_1_2_x86_64.whl", hash = "sha256:83847b47f6524c34b4f2d3ce726bb0541c48c8e7692729865c3df75bfa0f495a", size = 9594077, upload-time = "2025-08-30T00:14:07.012Z" },
    { url = "https://files.pythonhosted.org/packages/76/34/c4b71b69edf5b06e635eee1ed10bfc73cf8df058b66e63e30e6a55e231d5/matplotlib-3.10.6-cp314-cp314t-win_amd64.whl", hash = "sha256:c7e0518e0d223683532a07f4b512e2e0729b62674f1b3a1a69869f98e6b1c7e3", size = 8342822, upload-time = "2025-08-30T00:14:09.041Z" },
    { url = "https://files.pythonhosted.org/packages/e8/62/aeabeef1a842b6226a30d49dd13e8a7a1e81e9ec98212c0b5169f0a12d83/matplotlib-3.10.6-cp314-cp314t-win_arm64.whl", hash = "sha256:4dd83e029f5b4801eeb87c64efd80e732452781c16a9cf7415b7b63ec8f374d7", size = 8172588, upload-time = "2025-08-30T00:14:11.166Z" },
]

[[package]]
name = "matplotlib-inline"
version = "0.1.7"
source = { registry = "https://pypi.org/simple" }
dependencies = [
    { name = "traitlets" },
]
sdist = { url = "https://files.pythonhosted.org/packages/99/5b/a36a337438a14116b16480db471ad061c36c3694df7c2084a0da7ba538b7/matplotlib_inline-0.1.7.tar.gz", hash = "sha256:8423b23ec666be3d16e16b60bdd8ac4e86e840ebd1dd11a30b9f117f2fa0ab90", size = 8159, upload-time = "2024-04-15T13:44:44.803Z" }
wheels = [
    { url = "https://files.pythonhosted.org/packages/8f/8e/9ad090d3553c280a8060fbf6e24dc1c0c29704ee7d1c372f0c174aa59285/matplotlib_inline-0.1.7-py3-none-any.whl", hash = "sha256:df192d39a4ff8f21b1895d72e6a13f5fcc5099f00fa84384e0ea28c2cc0653ca", size = 9899, upload-time = "2024-04-15T13:44:43.265Z" },
]

[[package]]
name = "mistune"
version = "3.1.4"
source = { registry = "https://pypi.org/simple" }
sdist = { url = "https://files.pythonhosted.org/packages/d7/02/a7fb8b21d4d55ac93cdcde9d3638da5dd0ebdd3a4fed76c7725e10b81cbe/mistune-3.1.4.tar.gz", hash = "sha256:b5a7f801d389f724ec702840c11d8fc48f2b33519102fc7ee739e8177b672164", size = 94588, upload-time = "2025-08-29T07:20:43.594Z" }
wheels = [
    { url = "https://files.pythonhosted.org/packages/7a/f0/8282d9641415e9e33df173516226b404d367a0fc55e1a60424a152913abc/mistune-3.1.4-py3-none-any.whl", hash = "sha256:93691da911e5d9d2e23bc54472892aff676df27a75274962ff9edc210364266d", size = 53481, upload-time = "2025-08-29T07:20:42.218Z" },
]

[[package]]
name = "mypy"
version = "1.18.2"
source = { registry = "https://pypi.org/simple" }
dependencies = [
    { name = "mypy-extensions" },
    { name = "pathspec" },
    { name = "typing-extensions" },
]
sdist = { url = "https://files.pythonhosted.org/packages/c0/77/8f0d0001ffad290cef2f7f216f96c814866248a0b92a722365ed54648e7e/mypy-1.18.2.tar.gz", hash = "sha256:06a398102a5f203d7477b2923dda3634c36727fa5c237d8f859ef90c42a9924b", size = 3448846, upload-time = "2025-09-19T00:11:10.519Z" }
wheels = [
    { url = "https://files.pythonhosted.org/packages/07/06/dfdd2bc60c66611dd8335f463818514733bc763e4760dee289dcc33df709/mypy-1.18.2-cp312-cp312-macosx_10_13_x86_64.whl", hash = "sha256:33eca32dd124b29400c31d7cf784e795b050ace0e1f91b8dc035672725617e34", size = 12908273, upload-time = "2025-09-19T00:10:58.321Z" },
    { url = "https://files.pythonhosted.org/packages/81/14/6a9de6d13a122d5608e1a04130724caf9170333ac5a924e10f670687d3eb/mypy-1.18.2-cp312-cp312-macosx_11_0_arm64.whl", hash = "sha256:a3c47adf30d65e89b2dcd2fa32f3aeb5e94ca970d2c15fcb25e297871c8e4764", size = 11920910, upload-time = "2025-09-19T00:10:20.043Z" },
    { url = "https://files.pythonhosted.org/packages/5f/a9/b29de53e42f18e8cc547e38daa9dfa132ffdc64f7250e353f5c8cdd44bee/mypy-1.18.2-cp312-cp312-manylinux2014_aarch64.manylinux_2_17_aarch64.manylinux_2_28_aarch64.whl", hash = "sha256:5d6c838e831a062f5f29d11c9057c6009f60cb294fea33a98422688181fe2893", size = 12465585, upload-time = "2025-09-19T00:10:33.005Z" },
    { url = "https://files.pythonhosted.org/packages/77/ae/6c3d2c7c61ff21f2bee938c917616c92ebf852f015fb55917fd6e2811db2/mypy-1.18.2-cp312-cp312-manylinux2014_x86_64.manylinux_2_17_x86_64.manylinux_2_28_x86_64.whl", hash = "sha256:01199871b6110a2ce984bde85acd481232d17413868c9807e95c1b0739a58914", size = 13348562, upload-time = "2025-09-19T00:10:11.51Z" },
    { url = "https://files.pythonhosted.org/packages/4d/31/aec68ab3b4aebdf8f36d191b0685d99faa899ab990753ca0fee60fb99511/mypy-1.18.2-cp312-cp312-musllinux_1_2_x86_64.whl", hash = "sha256:a2afc0fa0b0e91b4599ddfe0f91e2c26c2b5a5ab263737e998d6817874c5f7c8", size = 13533296, upload-time = "2025-09-19T00:10:06.568Z" },
    { url = "https://files.pythonhosted.org/packages/9f/83/abcb3ad9478fca3ebeb6a5358bb0b22c95ea42b43b7789c7fb1297ca44f4/mypy-1.18.2-cp312-cp312-win_amd64.whl", hash = "sha256:d8068d0afe682c7c4897c0f7ce84ea77f6de953262b12d07038f4d296d547074", size = 9828828, upload-time = "2025-09-19T00:10:28.203Z" },
    { url = "https://files.pythonhosted.org/packages/5f/04/7f462e6fbba87a72bc8097b93f6842499c428a6ff0c81dd46948d175afe8/mypy-1.18.2-cp313-cp313-macosx_10_13_x86_64.whl", hash = "sha256:07b8b0f580ca6d289e69209ec9d3911b4a26e5abfde32228a288eb79df129fcc", size = 12898728, upload-time = "2025-09-19T00:10:01.33Z" },
    { url = "https://files.pythonhosted.org/packages/99/5b/61ed4efb64f1871b41fd0b82d29a64640f3516078f6c7905b68ab1ad8b13/mypy-1.18.2-cp313-cp313-macosx_11_0_arm64.whl", hash = "sha256:ed4482847168439651d3feee5833ccedbf6657e964572706a2adb1f7fa4dfe2e", size = 11910758, upload-time = "2025-09-19T00:10:42.607Z" },
    { url = "https://files.pythonhosted.org/packages/3c/46/d297d4b683cc89a6e4108c4250a6a6b717f5fa96e1a30a7944a6da44da35/mypy-1.18.2-cp313-cp313-manylinux2014_aarch64.manylinux_2_17_aarch64.manylinux_2_28_aarch64.whl", hash = "sha256:c3ad2afadd1e9fea5cf99a45a822346971ede8685cc581ed9cd4d42eaf940986", size = 12475342, upload-time = "2025-09-19T00:11:00.371Z" },
    { url = "https://files.pythonhosted.org/packages/83/45/4798f4d00df13eae3bfdf726c9244bcb495ab5bd588c0eed93a2f2dd67f3/mypy-1.18.2-cp313-cp313-manylinux2014_x86_64.manylinux_2_17_x86_64.manylinux_2_28_x86_64.whl", hash = "sha256:a431a6f1ef14cf8c144c6b14793a23ec4eae3db28277c358136e79d7d062f62d", size = 13338709, upload-time = "2025-09-19T00:11:03.358Z" },
    { url = "https://files.pythonhosted.org/packages/d7/09/479f7358d9625172521a87a9271ddd2441e1dab16a09708f056e97007207/mypy-1.18.2-cp313-cp313-musllinux_1_2_x86_64.whl", hash = "sha256:7ab28cc197f1dd77a67e1c6f35cd1f8e8b73ed2217e4fc005f9e6a504e46e7ba", size = 13529806, upload-time = "2025-09-19T00:10:26.073Z" },
    { url = "https://files.pythonhosted.org/packages/71/cf/ac0f2c7e9d0ea3c75cd99dff7aec1c9df4a1376537cb90e4c882267ee7e9/mypy-1.18.2-cp313-cp313-win_amd64.whl", hash = "sha256:0e2785a84b34a72ba55fb5daf079a1003a34c05b22238da94fcae2bbe46f3544", size = 9833262, upload-time = "2025-09-19T00:10:40.035Z" },
    { url = "https://files.pythonhosted.org/packages/5a/0c/7d5300883da16f0063ae53996358758b2a2df2a09c72a5061fa79a1f5006/mypy-1.18.2-cp314-cp314-macosx_10_13_x86_64.whl", hash = "sha256:62f0e1e988ad41c2a110edde6c398383a889d95b36b3e60bcf155f5164c4fdce", size = 12893775, upload-time = "2025-09-19T00:10:03.814Z" },
    { url = "https://files.pythonhosted.org/packages/50/df/2cffbf25737bdb236f60c973edf62e3e7b4ee1c25b6878629e88e2cde967/mypy-1.18.2-cp314-cp314-macosx_11_0_arm64.whl", hash = "sha256:8795a039bab805ff0c1dfdb8cd3344642c2b99b8e439d057aba30850b8d3423d", size = 11936852, upload-time = "2025-09-19T00:10:51.631Z" },
    { url = "https://files.pythonhosted.org/packages/be/50/34059de13dd269227fb4a03be1faee6e2a4b04a2051c82ac0a0b5a773c9a/mypy-1.18.2-cp314-cp314-manylinux2014_aarch64.manylinux_2_17_aarch64.manylinux_2_28_aarch64.whl", hash = "sha256:6ca1e64b24a700ab5ce10133f7ccd956a04715463d30498e64ea8715236f9c9c", size = 12480242, upload-time = "2025-09-19T00:11:07.955Z" },
    { url = "https://files.pythonhosted.org/packages/5b/11/040983fad5132d85914c874a2836252bbc57832065548885b5bb5b0d4359/mypy-1.18.2-cp314-cp314-manylinux2014_x86_64.manylinux_2_17_x86_64.manylinux_2_28_x86_64.whl", hash = "sha256:d924eef3795cc89fecf6bedc6ed32b33ac13e8321344f6ddbf8ee89f706c05cb", size = 13326683, upload-time = "2025-09-19T00:09:55.572Z" },
    { url = "https://files.pythonhosted.org/packages/e9/ba/89b2901dd77414dd7a8c8729985832a5735053be15b744c18e4586e506ef/mypy-1.18.2-cp314-cp314-musllinux_1_2_x86_64.whl", hash = "sha256:20c02215a080e3a2be3aa50506c67242df1c151eaba0dcbc1e4e557922a26075", size = 13514749, upload-time = "2025-09-19T00:10:44.827Z" },
    { url = "https://files.pythonhosted.org/packages/25/bc/cc98767cffd6b2928ba680f3e5bc969c4152bf7c2d83f92f5a504b92b0eb/mypy-1.18.2-cp314-cp314-win_amd64.whl", hash = "sha256:749b5f83198f1ca64345603118a6f01a4e99ad4bf9d103ddc5a3200cc4614adf", size = 9982959, upload-time = "2025-09-19T00:10:37.344Z" },
    { url = "https://files.pythonhosted.org/packages/87/e3/be76d87158ebafa0309946c4a73831974d4d6ab4f4ef40c3b53a385a66fd/mypy-1.18.2-py3-none-any.whl", hash = "sha256:22a1748707dd62b58d2ae53562ffc4d7f8bcc727e8ac7cbc69c053ddc874d47e", size = 2352367, upload-time = "2025-09-19T00:10:15.489Z" },
]

[[package]]
name = "mypy-extensions"
version = "1.1.0"
source = { registry = "https://pypi.org/simple" }
sdist = { url = "https://files.pythonhosted.org/packages/a2/6e/371856a3fb9d31ca8dac321cda606860fa4548858c0cc45d9d1d4ca2628b/mypy_extensions-1.1.0.tar.gz", hash = "sha256:52e68efc3284861e772bbcd66823fde5ae21fd2fdb51c62a211403730b916558", size = 6343, upload-time = "2025-04-22T14:54:24.164Z" }
wheels = [
    { url = "https://files.pythonhosted.org/packages/79/7b/2c79738432f5c924bef5071f933bcc9efd0473bac3b4aa584a6f7c1c8df8/mypy_extensions-1.1.0-py3-none-any.whl", hash = "sha256:1be4cccdb0f2482337c4743e60421de3a356cd97508abadd57d47403e94f5505", size = 4963, upload-time = "2025-04-22T14:54:22.983Z" },
]

[[package]]
name = "narwhals"
version = "2.6.0"
source = { registry = "https://pypi.org/simple" }
sdist = { url = "https://files.pythonhosted.org/packages/00/dd/40ff412dabf90ef6b99266b0b74f217bb88733541733849e0153a108c750/narwhals-2.6.0.tar.gz", hash = "sha256:5c9e2ba923e6a0051017e146184e49fb793548936f978ce130c9f55a9a81240e", size = 561649, upload-time = "2025-09-29T09:08:56.482Z" }
wheels = [
    { url = "https://files.pythonhosted.org/packages/50/3b/0e2c535c3e6970cfc5763b67f6cc31accaab35a7aa3e322fb6a12830450f/narwhals-2.6.0-py3-none-any.whl", hash = "sha256:3215ea42afb452c6c8527e79cefbe542b674aa08d7e2e99d46b2c9708870e0d4", size = 408435, upload-time = "2025-09-29T09:08:54.503Z" },
]

[[package]]
name = "nbclient"
version = "0.10.2"
source = { registry = "https://pypi.org/simple" }
dependencies = [
    { name = "jupyter-client" },
    { name = "jupyter-core" },
    { name = "nbformat" },
    { name = "traitlets" },
]
sdist = { url = "https://files.pythonhosted.org/packages/87/66/7ffd18d58eae90d5721f9f39212327695b749e23ad44b3881744eaf4d9e8/nbclient-0.10.2.tar.gz", hash = "sha256:90b7fc6b810630db87a6d0c2250b1f0ab4cf4d3c27a299b0cde78a4ed3fd9193", size = 62424, upload-time = "2024-12-19T10:32:27.164Z" }
wheels = [
    { url = "https://files.pythonhosted.org/packages/34/6d/e7fa07f03a4a7b221d94b4d586edb754a9b0dc3c9e2c93353e9fa4e0d117/nbclient-0.10.2-py3-none-any.whl", hash = "sha256:4ffee11e788b4a27fabeb7955547e4318a5298f34342a4bfd01f2e1faaeadc3d", size = 25434, upload-time = "2024-12-19T10:32:24.139Z" },
]

[[package]]
name = "nbconvert"
version = "7.16.6"
source = { registry = "https://pypi.org/simple" }
dependencies = [
    { name = "beautifulsoup4" },
    { name = "bleach", extra = ["css"] },
    { name = "defusedxml" },
    { name = "jinja2" },
    { name = "jupyter-core" },
    { name = "jupyterlab-pygments" },
    { name = "markupsafe" },
    { name = "mistune" },
    { name = "nbclient" },
    { name = "nbformat" },
    { name = "packaging" },
    { name = "pandocfilters" },
    { name = "pygments" },
    { name = "traitlets" },
]
sdist = { url = "https://files.pythonhosted.org/packages/a3/59/f28e15fc47ffb73af68a8d9b47367a8630d76e97ae85ad18271b9db96fdf/nbconvert-7.16.6.tar.gz", hash = "sha256:576a7e37c6480da7b8465eefa66c17844243816ce1ccc372633c6b71c3c0f582", size = 857715, upload-time = "2025-01-28T09:29:14.724Z" }
wheels = [
    { url = "https://files.pythonhosted.org/packages/cc/9a/cd673b2f773a12c992f41309ef81b99da1690426bd2f96957a7ade0d3ed7/nbconvert-7.16.6-py3-none-any.whl", hash = "sha256:1375a7b67e0c2883678c48e506dc320febb57685e5ee67faa51b18a90f3a712b", size = 258525, upload-time = "2025-01-28T09:29:12.551Z" },
]

[[package]]
name = "nbformat"
version = "5.10.4"
source = { registry = "https://pypi.org/simple" }
dependencies = [
    { name = "fastjsonschema" },
    { name = "jsonschema" },
    { name = "jupyter-core" },
    { name = "traitlets" },
]
sdist = { url = "https://files.pythonhosted.org/packages/6d/fd/91545e604bc3dad7dca9ed03284086039b294c6b3d75c0d2fa45f9e9caf3/nbformat-5.10.4.tar.gz", hash = "sha256:322168b14f937a5d11362988ecac2a4952d3d8e3a2cbeb2319584631226d5b3a", size = 142749, upload-time = "2024-04-04T11:20:37.371Z" }
wheels = [
    { url = "https://files.pythonhosted.org/packages/a9/82/0340caa499416c78e5d8f5f05947ae4bc3cba53c9f038ab6e9ed964e22f1/nbformat-5.10.4-py3-none-any.whl", hash = "sha256:3b48d6c8fbca4b299bf3982ea7db1af21580e4fec269ad087b9e81588891200b", size = 78454, upload-time = "2024-04-04T11:20:34.895Z" },
]

[[package]]
name = "nest-asyncio"
version = "1.6.0"
source = { registry = "https://pypi.org/simple" }
sdist = { url = "https://files.pythonhosted.org/packages/83/f8/51569ac65d696c8ecbee95938f89d4abf00f47d58d48f6fbabfe8f0baefe/nest_asyncio-1.6.0.tar.gz", hash = "sha256:6f172d5449aca15afd6c646851f4e31e02c598d553a667e38cafa997cfec55fe", size = 7418, upload-time = "2024-01-21T14:25:19.227Z" }
wheels = [
    { url = "https://files.pythonhosted.org/packages/a0/c4/c2971a3ba4c6103a3d10c4b0f24f461ddc027f0f09763220cf35ca1401b3/nest_asyncio-1.6.0-py3-none-any.whl", hash = "sha256:87af6efd6b5e897c81050477ef65c62e2b2f35d51703cae01aff2905b1852e1c", size = 5195, upload-time = "2024-01-21T14:25:17.223Z" },
]

[[package]]
name = "notebook-shim"
version = "0.2.4"
source = { registry = "https://pypi.org/simple" }
dependencies = [
    { name = "jupyter-server" },
]
sdist = { url = "https://files.pythonhosted.org/packages/54/d2/92fa3243712b9a3e8bafaf60aac366da1cada3639ca767ff4b5b3654ec28/notebook_shim-0.2.4.tar.gz", hash = "sha256:b4b2cfa1b65d98307ca24361f5b30fe785b53c3fd07b7a47e89acb5e6ac638cb", size = 13167, upload-time = "2024-02-14T23:35:18.353Z" }
wheels = [
    { url = "https://files.pythonhosted.org/packages/f9/33/bd5b9137445ea4b680023eb0469b2bb969d61303dedb2aac6560ff3d14a1/notebook_shim-0.2.4-py3-none-any.whl", hash = "sha256:411a5be4e9dc882a074ccbcae671eda64cceb068767e9a3419096986560e1cef", size = 13307, upload-time = "2024-02-14T23:35:16.286Z" },
]

[[package]]
name = "numpy"
version = "2.3.3"
source = { registry = "https://pypi.org/simple" }
sdist = { url = "https://files.pythonhosted.org/packages/d0/19/95b3d357407220ed24c139018d2518fab0a61a948e68286a25f1a4d049ff/numpy-2.3.3.tar.gz", hash = "sha256:ddc7c39727ba62b80dfdbedf400d1c10ddfa8eefbd7ec8dcb118be8b56d31029", size = 20576648, upload-time = "2025-09-09T16:54:12.543Z" }
wheels = [
    { url = "https://files.pythonhosted.org/packages/51/5d/bb7fc075b762c96329147799e1bcc9176ab07ca6375ea976c475482ad5b3/numpy-2.3.3-cp312-cp312-macosx_10_13_x86_64.whl", hash = "sha256:cfdd09f9c84a1a934cde1eec2267f0a43a7cd44b2cca4ff95b7c0d14d144b0bf", size = 20957014, upload-time = "2025-09-09T15:56:29.966Z" },
    { url = "https://files.pythonhosted.org/packages/6b/0e/c6211bb92af26517acd52125a237a92afe9c3124c6a68d3b9f81b62a0568/numpy-2.3.3-cp312-cp312-macosx_11_0_arm64.whl", hash = "sha256:cb32e3cf0f762aee47ad1ddc6672988f7f27045b0783c887190545baba73aa25", size = 14185220, upload-time = "2025-09-09T15:56:32.175Z" },
    { url = "https://files.pythonhosted.org/packages/22/f2/07bb754eb2ede9073f4054f7c0286b0d9d2e23982e090a80d478b26d35ca/numpy-2.3.3-cp312-cp312-macosx_14_0_arm64.whl", hash = "sha256:396b254daeb0a57b1fe0ecb5e3cff6fa79a380fa97c8f7781a6d08cd429418fe", size = 5113918, upload-time = "2025-09-09T15:56:34.175Z" },
    { url = "https://files.pythonhosted.org/packages/81/0a/afa51697e9fb74642f231ea36aca80fa17c8fb89f7a82abd5174023c3960/numpy-2.3.3-cp312-cp312-macosx_14_0_x86_64.whl", hash = "sha256:067e3d7159a5d8f8a0b46ee11148fc35ca9b21f61e3c49fbd0a027450e65a33b", size = 6647922, upload-time = "2025-09-09T15:56:36.149Z" },
    { url = "https://files.pythonhosted.org/packages/5d/f5/122d9cdb3f51c520d150fef6e87df9279e33d19a9611a87c0d2cf78a89f4/numpy-2.3.3-cp312-cp312-manylinux_2_27_aarch64.manylinux_2_28_aarch64.whl", hash = "sha256:1c02d0629d25d426585fb2e45a66154081b9fa677bc92a881ff1d216bc9919a8", size = 14281991, upload-time = "2025-09-09T15:56:40.548Z" },
    { url = "https://files.pythonhosted.org/packages/51/64/7de3c91e821a2debf77c92962ea3fe6ac2bc45d0778c1cbe15d4fce2fd94/numpy-2.3.3-cp312-cp312-manylinux_2_27_x86_64.manylinux_2_28_x86_64.whl", hash = "sha256:d9192da52b9745f7f0766531dcfa978b7763916f158bb63bdb8a1eca0068ab20", size = 16641643, upload-time = "2025-09-09T15:56:43.343Z" },
    { url = "https://files.pythonhosted.org/packages/30/e4/961a5fa681502cd0d68907818b69f67542695b74e3ceaa513918103b7e80/numpy-2.3.3-cp312-cp312-musllinux_1_2_aarch64.whl", hash = "sha256:cd7de500a5b66319db419dc3c345244404a164beae0d0937283b907d8152e6ea", size = 16056787, upload-time = "2025-09-09T15:56:46.141Z" },
    { url = "https://files.pythonhosted.org/packages/99/26/92c912b966e47fbbdf2ad556cb17e3a3088e2e1292b9833be1dfa5361a1a/numpy-2.3.3-cp312-cp312-musllinux_1_2_x86_64.whl", hash = "sha256:93d4962d8f82af58f0b2eb85daaf1b3ca23fe0a85d0be8f1f2b7bb46034e56d7", size = 18579598, upload-time = "2025-09-09T15:56:49.844Z" },
    { url = "https://files.pythonhosted.org/packages/17/b6/fc8f82cb3520768718834f310c37d96380d9dc61bfdaf05fe5c0b7653e01/numpy-2.3.3-cp312-cp312-win32.whl", hash = "sha256:5534ed6b92f9b7dca6c0a19d6df12d41c68b991cef051d108f6dbff3babc4ebf", size = 6320800, upload-time = "2025-09-09T15:56:52.499Z" },
    { url = "https://files.pythonhosted.org/packages/32/ee/de999f2625b80d043d6d2d628c07d0d5555a677a3cf78fdf868d409b8766/numpy-2.3.3-cp312-cp312-win_amd64.whl", hash = "sha256:497d7cad08e7092dba36e3d296fe4c97708c93daf26643a1ae4b03f6294d30eb", size = 12786615, upload-time = "2025-09-09T15:56:54.422Z" },
    { url = "https://files.pythonhosted.org/packages/49/6e/b479032f8a43559c383acb20816644f5f91c88f633d9271ee84f3b3a996c/numpy-2.3.3-cp312-cp312-win_arm64.whl", hash = "sha256:ca0309a18d4dfea6fc6262a66d06c26cfe4640c3926ceec90e57791a82b6eee5", size = 10195936, upload-time = "2025-09-09T15:56:56.541Z" },
    { url = "https://files.pythonhosted.org/packages/7d/b9/984c2b1ee61a8b803bf63582b4ac4242cf76e2dbd663efeafcb620cc0ccb/numpy-2.3.3-cp313-cp313-macosx_10_13_x86_64.whl", hash = "sha256:f5415fb78995644253370985342cd03572ef8620b934da27d77377a2285955bf", size = 20949588, upload-time = "2025-09-09T15:56:59.087Z" },
    { url = "https://files.pythonhosted.org/packages/a6/e4/07970e3bed0b1384d22af1e9912527ecbeb47d3b26e9b6a3bced068b3bea/numpy-2.3.3-cp313-cp313-macosx_11_0_arm64.whl", hash = "sha256:d00de139a3324e26ed5b95870ce63be7ec7352171bc69a4cf1f157a48e3eb6b7", size = 14177802, upload-time = "2025-09-09T15:57:01.73Z" },
    { url = "https://files.pythonhosted.org/packages/35/c7/477a83887f9de61f1203bad89cf208b7c19cc9fef0cebef65d5a1a0619f2/numpy-2.3.3-cp313-cp313-macosx_14_0_arm64.whl", hash = "sha256:9dc13c6a5829610cc07422bc74d3ac083bd8323f14e2827d992f9e52e22cd6a6", size = 5106537, upload-time = "2025-09-09T15:57:03.765Z" },
    { url = "https://files.pythonhosted.org/packages/52/47/93b953bd5866a6f6986344d045a207d3f1cfbad99db29f534ea9cee5108c/numpy-2.3.3-cp313-cp313-macosx_14_0_x86_64.whl", hash = "sha256:d79715d95f1894771eb4e60fb23f065663b2298f7d22945d66877aadf33d00c7", size = 6640743, upload-time = "2025-09-09T15:57:07.921Z" },
    { url = "https://files.pythonhosted.org/packages/23/83/377f84aaeb800b64c0ef4de58b08769e782edcefa4fea712910b6f0afd3c/numpy-2.3.3-cp313-cp313-manylinux_2_27_aarch64.manylinux_2_28_aarch64.whl", hash = "sha256:952cfd0748514ea7c3afc729a0fc639e61655ce4c55ab9acfab14bda4f402b4c", size = 14278881, upload-time = "2025-09-09T15:57:11.349Z" },
    { url = "https://files.pythonhosted.org/packages/9a/a5/bf3db6e66c4b160d6ea10b534c381a1955dfab34cb1017ea93aa33c70ed3/numpy-2.3.3-cp313-cp313-manylinux_2_27_x86_64.manylinux_2_28_x86_64.whl", hash = "sha256:5b83648633d46f77039c29078751f80da65aa64d5622a3cd62aaef9d835b6c93", size = 16636301, upload-time = "2025-09-09T15:57:14.245Z" },
    { url = "https://files.pythonhosted.org/packages/a2/59/1287924242eb4fa3f9b3a2c30400f2e17eb2707020d1c5e3086fe7330717/numpy-2.3.3-cp313-cp313-musllinux_1_2_aarch64.whl", hash = "sha256:b001bae8cea1c7dfdb2ae2b017ed0a6f2102d7a70059df1e338e307a4c78a8ae", size = 16053645, upload-time = "2025-09-09T15:57:16.534Z" },
    { url = "https://files.pythonhosted.org/packages/e6/93/b3d47ed882027c35e94ac2320c37e452a549f582a5e801f2d34b56973c97/numpy-2.3.3-cp313-cp313-musllinux_1_2_x86_64.whl", hash = "sha256:8e9aced64054739037d42fb84c54dd38b81ee238816c948c8f3ed134665dcd86", size = 18578179, upload-time = "2025-09-09T15:57:18.883Z" },
    { url = "https://files.pythonhosted.org/packages/20/d9/487a2bccbf7cc9d4bfc5f0f197761a5ef27ba870f1e3bbb9afc4bbe3fcc2/numpy-2.3.3-cp313-cp313-win32.whl", hash = "sha256:9591e1221db3f37751e6442850429b3aabf7026d3b05542d102944ca7f00c8a8", size = 6312250, upload-time = "2025-09-09T15:57:21.296Z" },
    { url = "https://files.pythonhosted.org/packages/1b/b5/263ebbbbcede85028f30047eab3d58028d7ebe389d6493fc95ae66c636ab/numpy-2.3.3-cp313-cp313-win_amd64.whl", hash = "sha256:f0dadeb302887f07431910f67a14d57209ed91130be0adea2f9793f1a4f817cf", size = 12783269, upload-time = "2025-09-09T15:57:23.034Z" },
    { url = "https://files.pythonhosted.org/packages/fa/75/67b8ca554bbeaaeb3fac2e8bce46967a5a06544c9108ec0cf5cece559b6c/numpy-2.3.3-cp313-cp313-win_arm64.whl", hash = "sha256:3c7cf302ac6e0b76a64c4aecf1a09e51abd9b01fc7feee80f6c43e3ab1b1dbc5", size = 10195314, upload-time = "2025-09-09T15:57:25.045Z" },
    { url = "https://files.pythonhosted.org/packages/11/d0/0d1ddec56b162042ddfafeeb293bac672de9b0cfd688383590090963720a/numpy-2.3.3-cp313-cp313t-macosx_10_13_x86_64.whl", hash = "sha256:eda59e44957d272846bb407aad19f89dc6f58fecf3504bd144f4c5cf81a7eacc", size = 21048025, upload-time = "2025-09-09T15:57:27.257Z" },
    { url = "https://files.pythonhosted.org/packages/36/9e/1996ca6b6d00415b6acbdd3c42f7f03ea256e2c3f158f80bd7436a8a19f3/numpy-2.3.3-cp313-cp313t-macosx_11_0_arm64.whl", hash = "sha256:823d04112bc85ef5c4fda73ba24e6096c8f869931405a80aa8b0e604510a26bc", size = 14301053, upload-time = "2025-09-09T15:57:30.077Z" },
    { url = "https://files.pythonhosted.org/packages/05/24/43da09aa764c68694b76e84b3d3f0c44cb7c18cdc1ba80e48b0ac1d2cd39/numpy-2.3.3-cp313-cp313t-macosx_14_0_arm64.whl", hash = "sha256:40051003e03db4041aa325da2a0971ba41cf65714e65d296397cc0e32de6018b", size = 5229444, upload-time = "2025-09-09T15:57:32.733Z" },
    { url = "https://files.pythonhosted.org/packages/bc/14/50ffb0f22f7218ef8af28dd089f79f68289a7a05a208db9a2c5dcbe123c1/numpy-2.3.3-cp313-cp313t-macosx_14_0_x86_64.whl", hash = "sha256:6ee9086235dd6ab7ae75aba5662f582a81ced49f0f1c6de4260a78d8f2d91a19", size = 6738039, upload-time = "2025-09-09T15:57:34.328Z" },
    { url = "https://files.pythonhosted.org/packages/55/52/af46ac0795e09657d45a7f4db961917314377edecf66db0e39fa7ab5c3d3/numpy-2.3.3-cp313-cp313t-manylinux_2_27_aarch64.manylinux_2_28_aarch64.whl", hash = "sha256:94fcaa68757c3e2e668ddadeaa86ab05499a70725811e582b6a9858dd472fb30", size = 14352314, upload-time = "2025-09-09T15:57:36.255Z" },
    { url = "https://files.pythonhosted.org/packages/a7/b1/dc226b4c90eb9f07a3fff95c2f0db3268e2e54e5cce97c4ac91518aee71b/numpy-2.3.3-cp313-cp313t-manylinux_2_27_x86_64.manylinux_2_28_x86_64.whl", hash = "sha256:da1a74b90e7483d6ce5244053399a614b1d6b7bc30a60d2f570e5071f8959d3e", size = 16701722, upload-time = "2025-09-09T15:57:38.622Z" },
    { url = "https://files.pythonhosted.org/packages/9d/9d/9d8d358f2eb5eced14dba99f110d83b5cd9a4460895230f3b396ad19a323/numpy-2.3.3-cp313-cp313t-musllinux_1_2_aarch64.whl", hash = "sha256:2990adf06d1ecee3b3dcbb4977dfab6e9f09807598d647f04d385d29e7a3c3d3", size = 16132755, upload-time = "2025-09-09T15:57:41.16Z" },
    { url = "https://files.pythonhosted.org/packages/b6/27/b3922660c45513f9377b3fb42240bec63f203c71416093476ec9aa0719dc/numpy-2.3.3-cp313-cp313t-musllinux_1_2_x86_64.whl", hash = "sha256:ed635ff692483b8e3f0fcaa8e7eb8a75ee71aa6d975388224f70821421800cea", size = 18651560, upload-time = "2025-09-09T15:57:43.459Z" },
    { url = "https://files.pythonhosted.org/packages/5b/8e/3ab61a730bdbbc201bb245a71102aa609f0008b9ed15255500a99cd7f780/numpy-2.3.3-cp313-cp313t-win32.whl", hash = "sha256:a333b4ed33d8dc2b373cc955ca57babc00cd6f9009991d9edc5ddbc1bac36bcd", size = 6442776, upload-time = "2025-09-09T15:57:45.793Z" },
    { url = "https://files.pythonhosted.org/packages/1c/3a/e22b766b11f6030dc2decdeff5c2fb1610768055603f9f3be88b6d192fb2/numpy-2.3.3-cp313-cp313t-win_amd64.whl", hash = "sha256:4384a169c4d8f97195980815d6fcad04933a7e1ab3b530921c3fef7a1c63426d", size = 12927281, upload-time = "2025-09-09T15:57:47.492Z" },
    { url = "https://files.pythonhosted.org/packages/7b/42/c2e2bc48c5e9b2a83423f99733950fbefd86f165b468a3d85d52b30bf782/numpy-2.3.3-cp313-cp313t-win_arm64.whl", hash = "sha256:75370986cc0bc66f4ce5110ad35aae6d182cc4ce6433c40ad151f53690130bf1", size = 10265275, upload-time = "2025-09-09T15:57:49.647Z" },
    { url = "https://files.pythonhosted.org/packages/6b/01/342ad585ad82419b99bcf7cebe99e61da6bedb89e213c5fd71acc467faee/numpy-2.3.3-cp314-cp314-macosx_10_13_x86_64.whl", hash = "sha256:cd052f1fa6a78dee696b58a914b7229ecfa41f0a6d96dc663c1220a55e137593", size = 20951527, upload-time = "2025-09-09T15:57:52.006Z" },
    { url = "https://files.pythonhosted.org/packages/ef/d8/204e0d73fc1b7a9ee80ab1fe1983dd33a4d64a4e30a05364b0208e9a241a/numpy-2.3.3-cp314-cp314-macosx_11_0_arm64.whl", hash = "sha256:414a97499480067d305fcac9716c29cf4d0d76db6ebf0bf3cbce666677f12652", size = 14186159, upload-time = "2025-09-09T15:57:54.407Z" },
    { url = "https://files.pythonhosted.org/packages/22/af/f11c916d08f3a18fb8ba81ab72b5b74a6e42ead4c2846d270eb19845bf74/numpy-2.3.3-cp314-cp314-macosx_14_0_arm64.whl", hash = "sha256:50a5fe69f135f88a2be9b6ca0481a68a136f6febe1916e4920e12f1a34e708a7", size = 5114624, upload-time = "2025-09-09T15:57:56.5Z" },
    { url = "https://files.pythonhosted.org/packages/fb/11/0ed919c8381ac9d2ffacd63fd1f0c34d27e99cab650f0eb6f110e6ae4858/numpy-2.3.3-cp314-cp314-macosx_14_0_x86_64.whl", hash = "sha256:b912f2ed2b67a129e6a601e9d93d4fa37bef67e54cac442a2f588a54afe5c67a", size = 6642627, upload-time = "2025-09-09T15:57:58.206Z" },
    { url = "https://files.pythonhosted.org/packages/ee/83/deb5f77cb0f7ba6cb52b91ed388b47f8f3c2e9930d4665c600408d9b90b9/numpy-2.3.3-cp314-cp314-manylinux_2_27_aarch64.manylinux_2_28_aarch64.whl", hash = "sha256:9e318ee0596d76d4cb3d78535dc005fa60e5ea348cd131a51e99d0bdbe0b54fe", size = 14296926, upload-time = "2025-09-09T15:58:00.035Z" },
    { url = "https://files.pythonhosted.org/packages/77/cc/70e59dcb84f2b005d4f306310ff0a892518cc0c8000a33d0e6faf7ca8d80/numpy-2.3.3-cp314-cp314-manylinux_2_27_x86_64.manylinux_2_28_x86_64.whl", hash = "sha256:ce020080e4a52426202bdb6f7691c65bb55e49f261f31a8f506c9f6bc7450421", size = 16638958, upload-time = "2025-09-09T15:58:02.738Z" },
    { url = "https://files.pythonhosted.org/packages/b6/5a/b2ab6c18b4257e099587d5b7f903317bd7115333ad8d4ec4874278eafa61/numpy-2.3.3-cp314-cp314-musllinux_1_2_aarch64.whl", hash = "sha256:e6687dc183aa55dae4a705b35f9c0f8cb178bcaa2f029b241ac5356221d5c021", size = 16071920, upload-time = "2025-09-09T15:58:05.029Z" },
    { url = "https://files.pythonhosted.org/packages/b8/f1/8b3fdc44324a259298520dd82147ff648979bed085feeacc1250ef1656c0/numpy-2.3.3-cp314-cp314-musllinux_1_2_x86_64.whl", hash = "sha256:d8f3b1080782469fdc1718c4ed1d22549b5fb12af0d57d35e992158a772a37cf", size = 18577076, upload-time = "2025-09-09T15:58:07.745Z" },
    { url = "https://files.pythonhosted.org/packages/f0/a1/b87a284fb15a42e9274e7fcea0dad259d12ddbf07c1595b26883151ca3b4/numpy-2.3.3-cp314-cp314-win32.whl", hash = "sha256:cb248499b0bc3be66ebd6578b83e5acacf1d6cb2a77f2248ce0e40fbec5a76d0", size = 6366952, upload-time = "2025-09-09T15:58:10.096Z" },
    { url = "https://files.pythonhosted.org/packages/70/5f/1816f4d08f3b8f66576d8433a66f8fa35a5acfb3bbd0bf6c31183b003f3d/numpy-2.3.3-cp314-cp314-win_amd64.whl", hash = "sha256:691808c2b26b0f002a032c73255d0bd89751425f379f7bcd22d140db593a96e8", size = 12919322, upload-time = "2025-09-09T15:58:12.138Z" },
    { url = "https://files.pythonhosted.org/packages/8c/de/072420342e46a8ea41c324a555fa90fcc11637583fb8df722936aed1736d/numpy-2.3.3-cp314-cp314-win_arm64.whl", hash = "sha256:9ad12e976ca7b10f1774b03615a2a4bab8addce37ecc77394d8e986927dc0dfe", size = 10478630, upload-time = "2025-09-09T15:58:14.64Z" },
    { url = "https://files.pythonhosted.org/packages/d5/df/ee2f1c0a9de7347f14da5dd3cd3c3b034d1b8607ccb6883d7dd5c035d631/numpy-2.3.3-cp314-cp314t-macosx_10_13_x86_64.whl", hash = "sha256:9cc48e09feb11e1db00b320e9d30a4151f7369afb96bd0e48d942d09da3a0d00", size = 21047987, upload-time = "2025-09-09T15:58:16.889Z" },
    { url = "https://files.pythonhosted.org/packages/d6/92/9453bdc5a4e9e69cf4358463f25e8260e2ffc126d52e10038b9077815989/numpy-2.3.3-cp314-cp314t-macosx_11_0_arm64.whl", hash = "sha256:901bf6123879b7f251d3631967fd574690734236075082078e0571977c6a8e6a", size = 14301076, upload-time = "2025-09-09T15:58:20.343Z" },
    { url = "https://files.pythonhosted.org/packages/13/77/1447b9eb500f028bb44253105bd67534af60499588a5149a94f18f2ca917/numpy-2.3.3-cp314-cp314t-macosx_14_0_arm64.whl", hash = "sha256:7f025652034199c301049296b59fa7d52c7e625017cae4c75d8662e377bf487d", size = 5229491, upload-time = "2025-09-09T15:58:22.481Z" },
    { url = "https://files.pythonhosted.org/packages/3d/f9/d72221b6ca205f9736cb4b2ce3b002f6e45cd67cd6a6d1c8af11a2f0b649/numpy-2.3.3-cp314-cp314t-macosx_14_0_x86_64.whl", hash = "sha256:533ca5f6d325c80b6007d4d7fb1984c303553534191024ec6a524a4c92a5935a", size = 6737913, upload-time = "2025-09-09T15:58:24.569Z" },
    { url = "https://files.pythonhosted.org/packages/3c/5f/d12834711962ad9c46af72f79bb31e73e416ee49d17f4c797f72c96b6ca5/numpy-2.3.3-cp314-cp314t-manylinux_2_27_aarch64.manylinux_2_28_aarch64.whl", hash = "sha256:0edd58682a399824633b66885d699d7de982800053acf20be1eaa46d92009c54", size = 14352811, upload-time = "2025-09-09T15:58:26.416Z" },
    { url = "https://files.pythonhosted.org/packages/a1/0d/fdbec6629d97fd1bebed56cd742884e4eead593611bbe1abc3eb40d304b2/numpy-2.3.3-cp314-cp314t-manylinux_2_27_x86_64.manylinux_2_28_x86_64.whl", hash = "sha256:367ad5d8fbec5d9296d18478804a530f1191e24ab4d75ab408346ae88045d25e", size = 16702689, upload-time = "2025-09-09T15:58:28.831Z" },
    { url = "https://files.pythonhosted.org/packages/9b/09/0a35196dc5575adde1eb97ddfbc3e1687a814f905377621d18ca9bc2b7dd/numpy-2.3.3-cp314-cp314t-musllinux_1_2_aarch64.whl", hash = "sha256:8f6ac61a217437946a1fa48d24c47c91a0c4f725237871117dea264982128097", size = 16133855, upload-time = "2025-09-09T15:58:31.349Z" },
    { url = "https://files.pythonhosted.org/packages/7a/ca/c9de3ea397d576f1b6753eaa906d4cdef1bf97589a6d9825a349b4729cc2/numpy-2.3.3-cp314-cp314t-musllinux_1_2_x86_64.whl", hash = "sha256:179a42101b845a816d464b6fe9a845dfaf308fdfc7925387195570789bb2c970", size = 18652520, upload-time = "2025-09-09T15:58:33.762Z" },
    { url = "https://files.pythonhosted.org/packages/fd/c2/e5ed830e08cd0196351db55db82f65bc0ab05da6ef2b72a836dcf1936d2f/numpy-2.3.3-cp314-cp314t-win32.whl", hash = "sha256:1250c5d3d2562ec4174bce2e3a1523041595f9b651065e4a4473f5f48a6bc8a5", size = 6515371, upload-time = "2025-09-09T15:58:36.04Z" },
    { url = "https://files.pythonhosted.org/packages/47/c7/b0f6b5b67f6788a0725f744496badbb604d226bf233ba716683ebb47b570/numpy-2.3.3-cp314-cp314t-win_amd64.whl", hash = "sha256:b37a0b2e5935409daebe82c1e42274d30d9dd355852529eab91dab8dcca7419f", size = 13112576, upload-time = "2025-09-09T15:58:37.927Z" },
    { url = "https://files.pythonhosted.org/packages/06/b9/33bba5ff6fb679aa0b1f8a07e853f002a6b04b9394db3069a1270a7784ca/numpy-2.3.3-cp314-cp314t-win_arm64.whl", hash = "sha256:78c9f6560dc7e6b3990e32df7ea1a50bbd0e2a111e05209963f5ddcab7073b0b", size = 10545953, upload-time = "2025-09-09T15:58:40.576Z" },
]

[[package]]
name = "packaging"
version = "25.0"
source = { registry = "https://pypi.org/simple" }
sdist = { url = "https://files.pythonhosted.org/packages/a1/d4/1fc4078c65507b51b96ca8f8c3ba19e6a61c8253c72794544580a7b6c24d/packaging-25.0.tar.gz", hash = "sha256:d443872c98d677bf60f6a1f2f8c1cb748e8fe762d2bf9d3148b5599295b0fc4f", size = 165727, upload-time = "2025-04-19T11:48:59.673Z" }
wheels = [
    { url = "https://files.pythonhosted.org/packages/20/12/38679034af332785aac8774540895e234f4d07f7545804097de4b666afd8/packaging-25.0-py3-none-any.whl", hash = "sha256:29572ef2b1f17581046b3a2227d5c611fb25ec70ca1ba8554b24b0e69331a484", size = 66469, upload-time = "2025-04-19T11:48:57.875Z" },
]

[[package]]
name = "pandas"
version = "2.3.3"
source = { registry = "https://pypi.org/simple" }
dependencies = [
    { name = "numpy" },
    { name = "python-dateutil" },
    { name = "pytz" },
    { name = "tzdata" },
]
sdist = { url = "https://files.pythonhosted.org/packages/33/01/d40b85317f86cf08d853a4f495195c73815fdf205eef3993821720274518/pandas-2.3.3.tar.gz", hash = "sha256:e05e1af93b977f7eafa636d043f9f94c7ee3ac81af99c13508215942e64c993b", size = 4495223, upload-time = "2025-09-29T23:34:51.853Z" }
wheels = [
    { url = "https://files.pythonhosted.org/packages/9c/fb/231d89e8637c808b997d172b18e9d4a4bc7bf31296196c260526055d1ea0/pandas-2.3.3-cp312-cp312-macosx_10_13_x86_64.whl", hash = "sha256:6d21f6d74eb1725c2efaa71a2bfc661a0689579b58e9c0ca58a739ff0b002b53", size = 11597846, upload-time = "2025-09-29T23:19:48.856Z" },
    { url = "https://files.pythonhosted.org/packages/5c/bd/bf8064d9cfa214294356c2d6702b716d3cf3bb24be59287a6a21e24cae6b/pandas-2.3.3-cp312-cp312-macosx_11_0_arm64.whl", hash = "sha256:3fd2f887589c7aa868e02632612ba39acb0b8948faf5cc58f0850e165bd46f35", size = 10729618, upload-time = "2025-09-29T23:39:08.659Z" },
    { url = "https://files.pythonhosted.org/packages/57/56/cf2dbe1a3f5271370669475ead12ce77c61726ffd19a35546e31aa8edf4e/pandas-2.3.3-cp312-cp312-manylinux_2_24_aarch64.manylinux_2_28_aarch64.whl", hash = "sha256:ecaf1e12bdc03c86ad4a7ea848d66c685cb6851d807a26aa245ca3d2017a1908", size = 11737212, upload-time = "2025-09-29T23:19:59.765Z" },
    { url = "https://files.pythonhosted.org/packages/e5/63/cd7d615331b328e287d8233ba9fdf191a9c2d11b6af0c7a59cfcec23de68/pandas-2.3.3-cp312-cp312-manylinux_2_24_x86_64.manylinux_2_28_x86_64.whl", hash = "sha256:b3d11d2fda7eb164ef27ffc14b4fcab16a80e1ce67e9f57e19ec0afaf715ba89", size = 12362693, upload-time = "2025-09-29T23:20:14.098Z" },
    { url = "https://files.pythonhosted.org/packages/a6/de/8b1895b107277d52f2b42d3a6806e69cfef0d5cf1d0ba343470b9d8e0a04/pandas-2.3.3-cp312-cp312-musllinux_1_2_aarch64.whl", hash = "sha256:a68e15f780eddf2b07d242e17a04aa187a7ee12b40b930bfdd78070556550e98", size = 12771002, upload-time = "2025-09-29T23:20:26.76Z" },
    { url = "https://files.pythonhosted.org/packages/87/21/84072af3187a677c5893b170ba2c8fbe450a6ff911234916da889b698220/pandas-2.3.3-cp312-cp312-musllinux_1_2_x86_64.whl", hash = "sha256:371a4ab48e950033bcf52b6527eccb564f52dc826c02afd9a1bc0ab731bba084", size = 13450971, upload-time = "2025-09-29T23:20:41.344Z" },
    { url = "https://files.pythonhosted.org/packages/86/41/585a168330ff063014880a80d744219dbf1dd7a1c706e75ab3425a987384/pandas-2.3.3-cp312-cp312-win_amd64.whl", hash = "sha256:a16dcec078a01eeef8ee61bf64074b4e524a2a3f4b3be9326420cabe59c4778b", size = 10992722, upload-time = "2025-09-29T23:20:54.139Z" },
    { url = "https://files.pythonhosted.org/packages/cd/4b/18b035ee18f97c1040d94debd8f2e737000ad70ccc8f5513f4eefad75f4b/pandas-2.3.3-cp313-cp313-macosx_10_13_x86_64.whl", hash = "sha256:56851a737e3470de7fa88e6131f41281ed440d29a9268dcbf0002da5ac366713", size = 11544671, upload-time = "2025-09-29T23:21:05.024Z" },
    { url = "https://files.pythonhosted.org/packages/31/94/72fac03573102779920099bcac1c3b05975c2cb5f01eac609faf34bed1ca/pandas-2.3.3-cp313-cp313-macosx_11_0_arm64.whl", hash = "sha256:bdcd9d1167f4885211e401b3036c0c8d9e274eee67ea8d0758a256d60704cfe8", size = 10680807, upload-time = "2025-09-29T23:21:15.979Z" },
    { url = "https://files.pythonhosted.org/packages/16/87/9472cf4a487d848476865321de18cc8c920b8cab98453ab79dbbc98db63a/pandas-2.3.3-cp313-cp313-manylinux_2_24_aarch64.manylinux_2_28_aarch64.whl", hash = "sha256:e32e7cc9af0f1cc15548288a51a3b681cc2a219faa838e995f7dc53dbab1062d", size = 11709872, upload-time = "2025-09-29T23:21:27.165Z" },
    { url = "https://files.pythonhosted.org/packages/15/07/284f757f63f8a8d69ed4472bfd85122bd086e637bf4ed09de572d575a693/pandas-2.3.3-cp313-cp313-manylinux_2_24_x86_64.manylinux_2_28_x86_64.whl", hash = "sha256:318d77e0e42a628c04dc56bcef4b40de67918f7041c2b061af1da41dcff670ac", size = 12306371, upload-time = "2025-09-29T23:21:40.532Z" },
    { url = "https://files.pythonhosted.org/packages/33/81/a3afc88fca4aa925804a27d2676d22dcd2031c2ebe08aabd0ae55b9ff282/pandas-2.3.3-cp313-cp313-musllinux_1_2_aarch64.whl", hash = "sha256:4e0a175408804d566144e170d0476b15d78458795bb18f1304fb94160cabf40c", size = 12765333, upload-time = "2025-09-29T23:21:55.77Z" },
    { url = "https://files.pythonhosted.org/packages/8d/0f/b4d4ae743a83742f1153464cf1a8ecfafc3ac59722a0b5c8602310cb7158/pandas-2.3.3-cp313-cp313-musllinux_1_2_x86_64.whl", hash = "sha256:93c2d9ab0fc11822b5eece72ec9587e172f63cff87c00b062f6e37448ced4493", size = 13418120, upload-time = "2025-09-29T23:22:10.109Z" },
    { url = "https://files.pythonhosted.org/packages/4f/c7/e54682c96a895d0c808453269e0b5928a07a127a15704fedb643e9b0a4c8/pandas-2.3.3-cp313-cp313-win_amd64.whl", hash = "sha256:f8bfc0e12dc78f777f323f55c58649591b2cd0c43534e8355c51d3fede5f4dee", size = 10993991, upload-time = "2025-09-29T23:25:04.889Z" },
    { url = "https://files.pythonhosted.org/packages/f9/ca/3f8d4f49740799189e1395812f3bf23b5e8fc7c190827d55a610da72ce55/pandas-2.3.3-cp313-cp313t-macosx_10_13_x86_64.whl", hash = "sha256:75ea25f9529fdec2d2e93a42c523962261e567d250b0013b16210e1d40d7c2e5", size = 12048227, upload-time = "2025-09-29T23:22:24.343Z" },
    { url = "https://files.pythonhosted.org/packages/0e/5a/f43efec3e8c0cc92c4663ccad372dbdff72b60bdb56b2749f04aa1d07d7e/pandas-2.3.3-cp313-cp313t-macosx_11_0_arm64.whl", hash = "sha256:74ecdf1d301e812db96a465a525952f4dde225fdb6d8e5a521d47e1f42041e21", size = 11411056, upload-time = "2025-09-29T23:22:37.762Z" },
    { url = "https://files.pythonhosted.org/packages/46/b1/85331edfc591208c9d1a63a06baa67b21d332e63b7a591a5ba42a10bb507/pandas-2.3.3-cp313-cp313t-manylinux_2_24_aarch64.manylinux_2_28_aarch64.whl", hash = "sha256:6435cb949cb34ec11cc9860246ccb2fdc9ecd742c12d3304989017d53f039a78", size = 11645189, upload-time = "2025-09-29T23:22:51.688Z" },
    { url = "https://files.pythonhosted.org/packages/44/23/78d645adc35d94d1ac4f2a3c4112ab6f5b8999f4898b8cdf01252f8df4a9/pandas-2.3.3-cp313-cp313t-manylinux_2_24_x86_64.manylinux_2_28_x86_64.whl", hash = "sha256:900f47d8f20860de523a1ac881c4c36d65efcb2eb850e6948140fa781736e110", size = 12121912, upload-time = "2025-09-29T23:23:05.042Z" },
    { url = "https://files.pythonhosted.org/packages/53/da/d10013df5e6aaef6b425aa0c32e1fc1f3e431e4bcabd420517dceadce354/pandas-2.3.3-cp313-cp313t-musllinux_1_2_aarch64.whl", hash = "sha256:a45c765238e2ed7d7c608fc5bc4a6f88b642f2f01e70c0c23d2224dd21829d86", size = 12712160, upload-time = "2025-09-29T23:23:28.57Z" },
    { url = "https://files.pythonhosted.org/packages/bd/17/e756653095a083d8a37cbd816cb87148debcfcd920129b25f99dd8d04271/pandas-2.3.3-cp313-cp313t-musllinux_1_2_x86_64.whl", hash = "sha256:c4fc4c21971a1a9f4bdb4c73978c7f7256caa3e62b323f70d6cb80db583350bc", size = 13199233, upload-time = "2025-09-29T23:24:24.876Z" },
    { url = "https://files.pythonhosted.org/packages/04/fd/74903979833db8390b73b3a8a7d30d146d710bd32703724dd9083950386f/pandas-2.3.3-cp314-cp314-macosx_10_13_x86_64.whl", hash = "sha256:ee15f284898e7b246df8087fc82b87b01686f98ee67d85a17b7ab44143a3a9a0", size = 11540635, upload-time = "2025-09-29T23:25:52.486Z" },
    { url = "https://files.pythonhosted.org/packages/21/00/266d6b357ad5e6d3ad55093a7e8efc7dd245f5a842b584db9f30b0f0a287/pandas-2.3.3-cp314-cp314-macosx_11_0_arm64.whl", hash = "sha256:1611aedd912e1ff81ff41c745822980c49ce4a7907537be8692c8dbc31924593", size = 10759079, upload-time = "2025-09-29T23:26:33.204Z" },
    { url = "https://files.pythonhosted.org/packages/ca/05/d01ef80a7a3a12b2f8bbf16daba1e17c98a2f039cbc8e2f77a2c5a63d382/pandas-2.3.3-cp314-cp314-manylinux_2_24_aarch64.manylinux_2_28_aarch64.whl", hash = "sha256:6d2cefc361461662ac48810cb14365a365ce864afe85ef1f447ff5a1e99ea81c", size = 11814049, upload-time = "2025-09-29T23:27:15.384Z" },
    { url = "https://files.pythonhosted.org/packages/15/b2/0e62f78c0c5ba7e3d2c5945a82456f4fac76c480940f805e0b97fcbc2f65/pandas-2.3.3-cp314-cp314-manylinux_2_24_x86_64.manylinux_2_28_x86_64.whl", hash = "sha256:ee67acbbf05014ea6c763beb097e03cd629961c8a632075eeb34247120abcb4b", size = 12332638, upload-time = "2025-09-29T23:27:51.625Z" },
    { url = "https://files.pythonhosted.org/packages/c5/33/dd70400631b62b9b29c3c93d2feee1d0964dc2bae2e5ad7a6c73a7f25325/pandas-2.3.3-cp314-cp314-musllinux_1_2_aarch64.whl", hash = "sha256:c46467899aaa4da076d5abc11084634e2d197e9460643dd455ac3db5856b24d6", size = 12886834, upload-time = "2025-09-29T23:28:21.289Z" },
    { url = "https://files.pythonhosted.org/packages/d3/18/b5d48f55821228d0d2692b34fd5034bb185e854bdb592e9c640f6290e012/pandas-2.3.3-cp314-cp314-musllinux_1_2_x86_64.whl", hash = "sha256:6253c72c6a1d990a410bc7de641d34053364ef8bcd3126f7e7450125887dffe3", size = 13409925, upload-time = "2025-09-29T23:28:58.261Z" },
    { url = "https://files.pythonhosted.org/packages/a6/3d/124ac75fcd0ecc09b8fdccb0246ef65e35b012030defb0e0eba2cbbbe948/pandas-2.3.3-cp314-cp314-win_amd64.whl", hash = "sha256:1b07204a219b3b7350abaae088f451860223a52cfb8a6c53358e7948735158e5", size = 11109071, upload-time = "2025-09-29T23:32:27.484Z" },
    { url = "https://files.pythonhosted.org/packages/89/9c/0e21c895c38a157e0faa1fb64587a9226d6dd46452cac4532d80c3c4a244/pandas-2.3.3-cp314-cp314t-macosx_10_13_x86_64.whl", hash = "sha256:2462b1a365b6109d275250baaae7b760fd25c726aaca0054649286bcfbb3e8ec", size = 12048504, upload-time = "2025-09-29T23:29:31.47Z" },
    { url = "https://files.pythonhosted.org/packages/d7/82/b69a1c95df796858777b68fbe6a81d37443a33319761d7c652ce77797475/pandas-2.3.3-cp314-cp314t-macosx_11_0_arm64.whl", hash = "sha256:0242fe9a49aa8b4d78a4fa03acb397a58833ef6199e9aa40a95f027bb3a1b6e7", size = 11410702, upload-time = "2025-09-29T23:29:54.591Z" },
    { url = "https://files.pythonhosted.org/packages/f9/88/702bde3ba0a94b8c73a0181e05144b10f13f29ebfc2150c3a79062a8195d/pandas-2.3.3-cp314-cp314t-manylinux_2_24_aarch64.manylinux_2_28_aarch64.whl", hash = "sha256:a21d830e78df0a515db2b3d2f5570610f5e6bd2e27749770e8bb7b524b89b450", size = 11634535, upload-time = "2025-09-29T23:30:21.003Z" },
    { url = "https://files.pythonhosted.org/packages/a4/1e/1bac1a839d12e6a82ec6cb40cda2edde64a2013a66963293696bbf31fbbb/pandas-2.3.3-cp314-cp314t-manylinux_2_24_x86_64.manylinux_2_28_x86_64.whl", hash = "sha256:2e3ebdb170b5ef78f19bfb71b0dc5dc58775032361fa188e814959b74d726dd5", size = 12121582, upload-time = "2025-09-29T23:30:43.391Z" },
    { url = "https://files.pythonhosted.org/packages/44/91/483de934193e12a3b1d6ae7c8645d083ff88dec75f46e827562f1e4b4da6/pandas-2.3.3-cp314-cp314t-musllinux_1_2_aarch64.whl", hash = "sha256:d051c0e065b94b7a3cea50eb1ec32e912cd96dba41647eb24104b6c6c14c5788", size = 12699963, upload-time = "2025-09-29T23:31:10.009Z" },
    { url = "https://files.pythonhosted.org/packages/70/44/5191d2e4026f86a2a109053e194d3ba7a31a2d10a9c2348368c63ed4e85a/pandas-2.3.3-cp314-cp314t-musllinux_1_2_x86_64.whl", hash = "sha256:3869faf4bd07b3b66a9f462417d0ca3a9df29a9f6abd5d0d0dbab15dac7abe87", size = 13202175, upload-time = "2025-09-29T23:31:59.173Z" },
]

[[package]]
name = "pandocfilters"
version = "1.5.1"
source = { registry = "https://pypi.org/simple" }
sdist = { url = "https://files.pythonhosted.org/packages/70/6f/3dd4940bbe001c06a65f88e36bad298bc7a0de5036115639926b0c5c0458/pandocfilters-1.5.1.tar.gz", hash = "sha256:002b4a555ee4ebc03f8b66307e287fa492e4a77b4ea14d3f934328297bb4939e", size = 8454, upload-time = "2024-01-18T20:08:13.726Z" }
wheels = [
    { url = "https://files.pythonhosted.org/packages/ef/af/4fbc8cab944db5d21b7e2a5b8e9211a03a79852b1157e2c102fcc61ac440/pandocfilters-1.5.1-py2.py3-none-any.whl", hash = "sha256:93be382804a9cdb0a7267585f157e5d1731bbe5545a85b268d6f5fe6232de2bc", size = 8663, upload-time = "2024-01-18T20:08:11.28Z" },
]

[[package]]
name = "parso"
version = "0.8.5"
source = { registry = "https://pypi.org/simple" }
sdist = { url = "https://files.pythonhosted.org/packages/d4/de/53e0bcf53d13e005bd8c92e7855142494f41171b34c2536b86187474184d/parso-0.8.5.tar.gz", hash = "sha256:034d7354a9a018bdce352f48b2a8a450f05e9d6ee85db84764e9b6bd96dafe5a", size = 401205, upload-time = "2025-08-23T15:15:28.028Z" }
wheels = [
    { url = "https://files.pythonhosted.org/packages/16/32/f8e3c85d1d5250232a5d3477a2a28cc291968ff175caeadaf3cc19ce0e4a/parso-0.8.5-py2.py3-none-any.whl", hash = "sha256:646204b5ee239c396d040b90f9e272e9a8017c630092bf59980beb62fd033887", size = 106668, upload-time = "2025-08-23T15:15:25.663Z" },
]

[[package]]
name = "pathspec"
version = "0.12.1"
source = { registry = "https://pypi.org/simple" }
sdist = { url = "https://files.pythonhosted.org/packages/ca/bc/f35b8446f4531a7cb215605d100cd88b7ac6f44ab3fc94870c120ab3adbf/pathspec-0.12.1.tar.gz", hash = "sha256:a482d51503a1ab33b1c67a6c3813a26953dbdc71c31dacaef9a838c4e29f5712", size = 51043, upload-time = "2023-12-10T22:30:45Z" }
wheels = [
    { url = "https://files.pythonhosted.org/packages/cc/20/ff623b09d963f88bfde16306a54e12ee5ea43e9b597108672ff3a408aad6/pathspec-0.12.1-py3-none-any.whl", hash = "sha256:a0d503e138a4c123b27490a4f7beda6a01c6f288df0e4a8b79c7eb0dc7b4cc08", size = 31191, upload-time = "2023-12-10T22:30:43.14Z" },
]

[[package]]
name = "pexpect"
version = "4.9.0"
source = { registry = "https://pypi.org/simple" }
dependencies = [
    { name = "ptyprocess" },
]
sdist = { url = "https://files.pythonhosted.org/packages/42/92/cc564bf6381ff43ce1f4d06852fc19a2f11d180f23dc32d9588bee2f149d/pexpect-4.9.0.tar.gz", hash = "sha256:ee7d41123f3c9911050ea2c2dac107568dc43b2d3b0c7557a33212c398ead30f", size = 166450, upload-time = "2023-11-25T09:07:26.339Z" }
wheels = [
    { url = "https://files.pythonhosted.org/packages/9e/c3/059298687310d527a58bb01f3b1965787ee3b40dce76752eda8b44e9a2c5/pexpect-4.9.0-py2.py3-none-any.whl", hash = "sha256:7236d1e080e4936be2dc3e326cec0af72acf9212a7e1d060210e70a47e253523", size = 63772, upload-time = "2023-11-25T06:56:14.81Z" },
]

[[package]]
name = "pillow"
version = "11.3.0"
source = { registry = "https://pypi.org/simple" }
sdist = { url = "https://files.pythonhosted.org/packages/f3/0d/d0d6dea55cd152ce3d6767bb38a8fc10e33796ba4ba210cbab9354b6d238/pillow-11.3.0.tar.gz", hash = "sha256:3828ee7586cd0b2091b6209e5ad53e20d0649bbe87164a459d0676e035e8f523", size = 47113069, upload-time = "2025-07-01T09:16:30.666Z" }
wheels = [
    { url = "https://files.pythonhosted.org/packages/40/fe/1bc9b3ee13f68487a99ac9529968035cca2f0a51ec36892060edcc51d06a/pillow-11.3.0-cp312-cp312-macosx_10_13_x86_64.whl", hash = "sha256:fdae223722da47b024b867c1ea0be64e0df702c5e0a60e27daad39bf960dd1e4", size = 5278800, upload-time = "2025-07-01T09:14:17.648Z" },
    { url = "https://files.pythonhosted.org/packages/2c/32/7e2ac19b5713657384cec55f89065fb306b06af008cfd87e572035b27119/pillow-11.3.0-cp312-cp312-macosx_11_0_arm64.whl", hash = "sha256:921bd305b10e82b4d1f5e802b6850677f965d8394203d182f078873851dada69", size = 4686296, upload-time = "2025-07-01T09:14:19.828Z" },
    { url = "https://files.pythonhosted.org/packages/8e/1e/b9e12bbe6e4c2220effebc09ea0923a07a6da1e1f1bfbc8d7d29a01ce32b/pillow-11.3.0-cp312-cp312-manylinux2014_aarch64.manylinux_2_17_aarch64.whl", hash = "sha256:eb76541cba2f958032d79d143b98a3a6b3ea87f0959bbe256c0b5e416599fd5d", size = 5871726, upload-time = "2025-07-03T13:10:04.448Z" },
    { url = "https://files.pythonhosted.org/packages/8d/33/e9200d2bd7ba00dc3ddb78df1198a6e80d7669cce6c2bdbeb2530a74ec58/pillow-11.3.0-cp312-cp312-manylinux2014_x86_64.manylinux_2_17_x86_64.whl", hash = "sha256:67172f2944ebba3d4a7b54f2e95c786a3a50c21b88456329314caaa28cda70f6", size = 7644652, upload-time = "2025-07-03T13:10:10.391Z" },
    { url = "https://files.pythonhosted.org/packages/41/f1/6f2427a26fc683e00d985bc391bdd76d8dd4e92fac33d841127eb8fb2313/pillow-11.3.0-cp312-cp312-manylinux_2_27_aarch64.manylinux_2_28_aarch64.whl", hash = "sha256:97f07ed9f56a3b9b5f49d3661dc9607484e85c67e27f3e8be2c7d28ca032fec7", size = 5977787, upload-time = "2025-07-01T09:14:21.63Z" },
    { url = "https://files.pythonhosted.org/packages/e4/c9/06dd4a38974e24f932ff5f98ea3c546ce3f8c995d3f0985f8e5ba48bba19/pillow-11.3.0-cp312-cp312-manylinux_2_27_x86_64.manylinux_2_28_x86_64.whl", hash = "sha256:676b2815362456b5b3216b4fd5bd89d362100dc6f4945154ff172e206a22c024", size = 6645236, upload-time = "2025-07-01T09:14:23.321Z" },
    { url = "https://files.pythonhosted.org/packages/40/e7/848f69fb79843b3d91241bad658e9c14f39a32f71a301bcd1d139416d1be/pillow-11.3.0-cp312-cp312-musllinux_1_2_aarch64.whl", hash = "sha256:3e184b2f26ff146363dd07bde8b711833d7b0202e27d13540bfe2e35a323a809", size = 6086950, upload-time = "2025-07-01T09:14:25.237Z" },
    { url = "https://files.pythonhosted.org/packages/0b/1a/7cff92e695a2a29ac1958c2a0fe4c0b2393b60aac13b04a4fe2735cad52d/pillow-11.3.0-cp312-cp312-musllinux_1_2_x86_64.whl", hash = "sha256:6be31e3fc9a621e071bc17bb7de63b85cbe0bfae91bb0363c893cbe67247780d", size = 6723358, upload-time = "2025-07-01T09:14:27.053Z" },
    { url = "https://files.pythonhosted.org/packages/26/7d/73699ad77895f69edff76b0f332acc3d497f22f5d75e5360f78cbcaff248/pillow-11.3.0-cp312-cp312-win32.whl", hash = "sha256:7b161756381f0918e05e7cb8a371fff367e807770f8fe92ecb20d905d0e1c149", size = 6275079, upload-time = "2025-07-01T09:14:30.104Z" },
    { url = "https://files.pythonhosted.org/packages/8c/ce/e7dfc873bdd9828f3b6e5c2bbb74e47a98ec23cc5c74fc4e54462f0d9204/pillow-11.3.0-cp312-cp312-win_amd64.whl", hash = "sha256:a6444696fce635783440b7f7a9fc24b3ad10a9ea3f0ab66c5905be1c19ccf17d", size = 6986324, upload-time = "2025-07-01T09:14:31.899Z" },
    { url = "https://files.pythonhosted.org/packages/16/8f/b13447d1bf0b1f7467ce7d86f6e6edf66c0ad7cf44cf5c87a37f9bed9936/pillow-11.3.0-cp312-cp312-win_arm64.whl", hash = "sha256:2aceea54f957dd4448264f9bf40875da0415c83eb85f55069d89c0ed436e3542", size = 2423067, upload-time = "2025-07-01T09:14:33.709Z" },
    { url = "https://files.pythonhosted.org/packages/1e/93/0952f2ed8db3a5a4c7a11f91965d6184ebc8cd7cbb7941a260d5f018cd2d/pillow-11.3.0-cp313-cp313-ios_13_0_arm64_iphoneos.whl", hash = "sha256:1c627742b539bba4309df89171356fcb3cc5a9178355b2727d1b74a6cf155fbd", size = 2128328, upload-time = "2025-07-01T09:14:35.276Z" },
    { url = "https://files.pythonhosted.org/packages/4b/e8/100c3d114b1a0bf4042f27e0f87d2f25e857e838034e98ca98fe7b8c0a9c/pillow-11.3.0-cp313-cp313-ios_13_0_arm64_iphonesimulator.whl", hash = "sha256:30b7c02f3899d10f13d7a48163c8969e4e653f8b43416d23d13d1bbfdc93b9f8", size = 2170652, upload-time = "2025-07-01T09:14:37.203Z" },
    { url = "https://files.pythonhosted.org/packages/aa/86/3f758a28a6e381758545f7cdb4942e1cb79abd271bea932998fc0db93cb6/pillow-11.3.0-cp313-cp313-ios_13_0_x86_64_iphonesimulator.whl", hash = "sha256:7859a4cc7c9295f5838015d8cc0a9c215b77e43d07a25e460f35cf516df8626f", size = 2227443, upload-time = "2025-07-01T09:14:39.344Z" },
    { url = "https://files.pythonhosted.org/packages/01/f4/91d5b3ffa718df2f53b0dc109877993e511f4fd055d7e9508682e8aba092/pillow-11.3.0-cp313-cp313-macosx_10_13_x86_64.whl", hash = "sha256:ec1ee50470b0d050984394423d96325b744d55c701a439d2bd66089bff963d3c", size = 5278474, upload-time = "2025-07-01T09:14:41.843Z" },
    { url = "https://files.pythonhosted.org/packages/f9/0e/37d7d3eca6c879fbd9dba21268427dffda1ab00d4eb05b32923d4fbe3b12/pillow-11.3.0-cp313-cp313-macosx_11_0_arm64.whl", hash = "sha256:7db51d222548ccfd274e4572fdbf3e810a5e66b00608862f947b163e613b67dd", size = 4686038, upload-time = "2025-07-01T09:14:44.008Z" },
    { url = "https://files.pythonhosted.org/packages/ff/b0/3426e5c7f6565e752d81221af9d3676fdbb4f352317ceafd42899aaf5d8a/pillow-11.3.0-cp313-cp313-manylinux2014_aarch64.manylinux_2_17_aarch64.whl", hash = "sha256:2d6fcc902a24ac74495df63faad1884282239265c6839a0a6416d33faedfae7e", size = 5864407, upload-time = "2025-07-03T13:10:15.628Z" },
    { url = "https://files.pythonhosted.org/packages/fc/c1/c6c423134229f2a221ee53f838d4be9d82bab86f7e2f8e75e47b6bf6cd77/pillow-11.3.0-cp313-cp313-manylinux2014_x86_64.manylinux_2_17_x86_64.whl", hash = "sha256:f0f5d8f4a08090c6d6d578351a2b91acf519a54986c055af27e7a93feae6d3f1", size = 7639094, upload-time = "2025-07-03T13:10:21.857Z" },
    { url = "https://files.pythonhosted.org/packages/ba/c9/09e6746630fe6372c67c648ff9deae52a2bc20897d51fa293571977ceb5d/pillow-11.3.0-cp313-cp313-manylinux_2_27_aarch64.manylinux_2_28_aarch64.whl", hash = "sha256:c37d8ba9411d6003bba9e518db0db0c58a680ab9fe5179f040b0463644bc9805", size = 5973503, upload-time = "2025-07-01T09:14:45.698Z" },
    { url = "https://files.pythonhosted.org/packages/d5/1c/a2a29649c0b1983d3ef57ee87a66487fdeb45132df66ab30dd37f7dbe162/pillow-11.3.0-cp313-cp313-manylinux_2_27_x86_64.manylinux_2_28_x86_64.whl", hash = "sha256:13f87d581e71d9189ab21fe0efb5a23e9f28552d5be6979e84001d3b8505abe8", size = 6642574, upload-time = "2025-07-01T09:14:47.415Z" },
    { url = "https://files.pythonhosted.org/packages/36/de/d5cc31cc4b055b6c6fd990e3e7f0f8aaf36229a2698501bcb0cdf67c7146/pillow-11.3.0-cp313-cp313-musllinux_1_2_aarch64.whl", hash = "sha256:023f6d2d11784a465f09fd09a34b150ea4672e85fb3d05931d89f373ab14abb2", size = 6084060, upload-time = "2025-07-01T09:14:49.636Z" },
    { url = "https://files.pythonhosted.org/packages/d5/ea/502d938cbaeec836ac28a9b730193716f0114c41325db428e6b280513f09/pillow-11.3.0-cp313-cp313-musllinux_1_2_x86_64.whl", hash = "sha256:45dfc51ac5975b938e9809451c51734124e73b04d0f0ac621649821a63852e7b", size = 6721407, upload-time = "2025-07-01T09:14:51.962Z" },
    { url = "https://files.pythonhosted.org/packages/45/9c/9c5e2a73f125f6cbc59cc7087c8f2d649a7ae453f83bd0362ff7c9e2aee2/pillow-11.3.0-cp313-cp313-win32.whl", hash = "sha256:a4d336baed65d50d37b88ca5b60c0fa9d81e3a87d4a7930d3880d1624d5b31f3", size = 6273841, upload-time = "2025-07-01T09:14:54.142Z" },
    { url = "https://files.pythonhosted.org/packages/23/85/397c73524e0cd212067e0c969aa245b01d50183439550d24d9f55781b776/pillow-11.3.0-cp313-cp313-win_amd64.whl", hash = "sha256:0bce5c4fd0921f99d2e858dc4d4d64193407e1b99478bc5cacecba2311abde51", size = 6978450, upload-time = "2025-07-01T09:14:56.436Z" },
    { url = "https://files.pythonhosted.org/packages/17/d2/622f4547f69cd173955194b78e4d19ca4935a1b0f03a302d655c9f6aae65/pillow-11.3.0-cp313-cp313-win_arm64.whl", hash = "sha256:1904e1264881f682f02b7f8167935cce37bc97db457f8e7849dc3a6a52b99580", size = 2423055, upload-time = "2025-07-01T09:14:58.072Z" },
    { url = "https://files.pythonhosted.org/packages/dd/80/a8a2ac21dda2e82480852978416cfacd439a4b490a501a288ecf4fe2532d/pillow-11.3.0-cp313-cp313t-macosx_10_13_x86_64.whl", hash = "sha256:4c834a3921375c48ee6b9624061076bc0a32a60b5532b322cc0ea64e639dd50e", size = 5281110, upload-time = "2025-07-01T09:14:59.79Z" },
    { url = "https://files.pythonhosted.org/packages/44/d6/b79754ca790f315918732e18f82a8146d33bcd7f4494380457ea89eb883d/pillow-11.3.0-cp313-cp313t-macosx_11_0_arm64.whl", hash = "sha256:5e05688ccef30ea69b9317a9ead994b93975104a677a36a8ed8106be9260aa6d", size = 4689547, upload-time = "2025-07-01T09:15:01.648Z" },
    { url = "https://files.pythonhosted.org/packages/49/20/716b8717d331150cb00f7fdd78169c01e8e0c219732a78b0e59b6bdb2fd6/pillow-11.3.0-cp313-cp313t-manylinux2014_aarch64.manylinux_2_17_aarch64.whl", hash = "sha256:1019b04af07fc0163e2810167918cb5add8d74674b6267616021ab558dc98ced", size = 5901554, upload-time = "2025-07-03T13:10:27.018Z" },
    { url = "https://files.pythonhosted.org/packages/74/cf/a9f3a2514a65bb071075063a96f0a5cf949c2f2fce683c15ccc83b1c1cab/pillow-11.3.0-cp313-cp313t-manylinux2014_x86_64.manylinux_2_17_x86_64.whl", hash = "sha256:f944255db153ebb2b19c51fe85dd99ef0ce494123f21b9db4877ffdfc5590c7c", size = 7669132, upload-time = "2025-07-03T13:10:33.01Z" },
    { url = "https://files.pythonhosted.org/packages/98/3c/da78805cbdbee9cb43efe8261dd7cc0b4b93f2ac79b676c03159e9db2187/pillow-11.3.0-cp313-cp313t-manylinux_2_27_aarch64.manylinux_2_28_aarch64.whl", hash = "sha256:1f85acb69adf2aaee8b7da124efebbdb959a104db34d3a2cb0f3793dbae422a8", size = 6005001, upload-time = "2025-07-01T09:15:03.365Z" },
    { url = "https://files.pythonhosted.org/packages/6c/fa/ce044b91faecf30e635321351bba32bab5a7e034c60187fe9698191aef4f/pillow-11.3.0-cp313-cp313t-manylinux_2_27_x86_64.manylinux_2_28_x86_64.whl", hash = "sha256:05f6ecbeff5005399bb48d198f098a9b4b6bdf27b8487c7f38ca16eeb070cd59", size = 6668814, upload-time = "2025-07-01T09:15:05.655Z" },
    { url = "https://files.pythonhosted.org/packages/7b/51/90f9291406d09bf93686434f9183aba27b831c10c87746ff49f127ee80cb/pillow-11.3.0-cp313-cp313t-musllinux_1_2_aarch64.whl", hash = "sha256:a7bc6e6fd0395bc052f16b1a8670859964dbd7003bd0af2ff08342eb6e442cfe", size = 6113124, upload-time = "2025-07-01T09:15:07.358Z" },
    { url = "https://files.pythonhosted.org/packages/cd/5a/6fec59b1dfb619234f7636d4157d11fb4e196caeee220232a8d2ec48488d/pillow-11.3.0-cp313-cp313t-musllinux_1_2_x86_64.whl", hash = "sha256:83e1b0161c9d148125083a35c1c5a89db5b7054834fd4387499e06552035236c", size = 6747186, upload-time = "2025-07-01T09:15:09.317Z" },
    { url = "https://files.pythonhosted.org/packages/49/6b/00187a044f98255225f172de653941e61da37104a9ea60e4f6887717e2b5/pillow-11.3.0-cp313-cp313t-win32.whl", hash = "sha256:2a3117c06b8fb646639dce83694f2f9eac405472713fcb1ae887469c0d4f6788", size = 6277546, upload-time = "2025-07-01T09:15:11.311Z" },
    { url = "https://files.pythonhosted.org/packages/e8/5c/6caaba7e261c0d75bab23be79f1d06b5ad2a2ae49f028ccec801b0e853d6/pillow-11.3.0-cp313-cp313t-win_amd64.whl", hash = "sha256:857844335c95bea93fb39e0fa2726b4d9d758850b34075a7e3ff4f4fa3aa3b31", size = 6985102, upload-time = "2025-07-01T09:15:13.164Z" },
    { url = "https://files.pythonhosted.org/packages/f3/7e/b623008460c09a0cb38263c93b828c666493caee2eb34ff67f778b87e58c/pillow-11.3.0-cp313-cp313t-win_arm64.whl", hash = "sha256:8797edc41f3e8536ae4b10897ee2f637235c94f27404cac7297f7b607dd0716e", size = 2424803, upload-time = "2025-07-01T09:15:15.695Z" },
    { url = "https://files.pythonhosted.org/packages/73/f4/04905af42837292ed86cb1b1dabe03dce1edc008ef14c473c5c7e1443c5d/pillow-11.3.0-cp314-cp314-macosx_10_13_x86_64.whl", hash = "sha256:d9da3df5f9ea2a89b81bb6087177fb1f4d1c7146d583a3fe5c672c0d94e55e12", size = 5278520, upload-time = "2025-07-01T09:15:17.429Z" },
    { url = "https://files.pythonhosted.org/packages/41/b0/33d79e377a336247df6348a54e6d2a2b85d644ca202555e3faa0cf811ecc/pillow-11.3.0-cp314-cp314-macosx_11_0_arm64.whl", hash = "sha256:0b275ff9b04df7b640c59ec5a3cb113eefd3795a8df80bac69646ef699c6981a", size = 4686116, upload-time = "2025-07-01T09:15:19.423Z" },
    { url = "https://files.pythonhosted.org/packages/49/2d/ed8bc0ab219ae8768f529597d9509d184fe8a6c4741a6864fea334d25f3f/pillow-11.3.0-cp314-cp314-manylinux2014_aarch64.manylinux_2_17_aarch64.whl", hash = "sha256:0743841cabd3dba6a83f38a92672cccbd69af56e3e91777b0ee7f4dba4385632", size = 5864597, upload-time = "2025-07-03T13:10:38.404Z" },
    { url = "https://files.pythonhosted.org/packages/b5/3d/b932bb4225c80b58dfadaca9d42d08d0b7064d2d1791b6a237f87f661834/pillow-11.3.0-cp314-cp314-manylinux2014_x86_64.manylinux_2_17_x86_64.whl", hash = "sha256:2465a69cf967b8b49ee1b96d76718cd98c4e925414ead59fdf75cf0fd07df673", size = 7638246, upload-time = "2025-07-03T13:10:44.987Z" },
    { url = "https://files.pythonhosted.org/packages/09/b5/0487044b7c096f1b48f0d7ad416472c02e0e4bf6919541b111efd3cae690/pillow-11.3.0-cp314-cp314-manylinux_2_27_aarch64.manylinux_2_28_aarch64.whl", hash = "sha256:41742638139424703b4d01665b807c6468e23e699e8e90cffefe291c5832b027", size = 5973336, upload-time = "2025-07-01T09:15:21.237Z" },
    { url = "https://files.pythonhosted.org/packages/a8/2d/524f9318f6cbfcc79fbc004801ea6b607ec3f843977652fdee4857a7568b/pillow-11.3.0-cp314-cp314-manylinux_2_27_x86_64.manylinux_2_28_x86_64.whl", hash = "sha256:93efb0b4de7e340d99057415c749175e24c8864302369e05914682ba642e5d77", size = 6642699, upload-time = "2025-07-01T09:15:23.186Z" },
    { url = "https://files.pythonhosted.org/packages/6f/d2/a9a4f280c6aefedce1e8f615baaa5474e0701d86dd6f1dede66726462bbd/pillow-11.3.0-cp314-cp314-musllinux_1_2_aarch64.whl", hash = "sha256:7966e38dcd0fa11ca390aed7c6f20454443581d758242023cf36fcb319b1a874", size = 6083789, upload-time = "2025-07-01T09:15:25.1Z" },
    { url = "https://files.pythonhosted.org/packages/fe/54/86b0cd9dbb683a9d5e960b66c7379e821a19be4ac5810e2e5a715c09a0c0/pillow-11.3.0-cp314-cp314-musllinux_1_2_x86_64.whl", hash = "sha256:98a9afa7b9007c67ed84c57c9e0ad86a6000da96eaa638e4f8abe5b65ff83f0a", size = 6720386, upload-time = "2025-07-01T09:15:27.378Z" },
    { url = "https://files.pythonhosted.org/packages/e7/95/88efcaf384c3588e24259c4203b909cbe3e3c2d887af9e938c2022c9dd48/pillow-11.3.0-cp314-cp314-win32.whl", hash = "sha256:02a723e6bf909e7cea0dac1b0e0310be9d7650cd66222a5f1c571455c0a45214", size = 6370911, upload-time = "2025-07-01T09:15:29.294Z" },
    { url = "https://files.pythonhosted.org/packages/2e/cc/934e5820850ec5eb107e7b1a72dd278140731c669f396110ebc326f2a503/pillow-11.3.0-cp314-cp314-win_amd64.whl", hash = "sha256:a418486160228f64dd9e9efcd132679b7a02a5f22c982c78b6fc7dab3fefb635", size = 7117383, upload-time = "2025-07-01T09:15:31.128Z" },
    { url = "https://files.pythonhosted.org/packages/d6/e9/9c0a616a71da2a5d163aa37405e8aced9a906d574b4a214bede134e731bc/pillow-11.3.0-cp314-cp314-win_arm64.whl", hash = "sha256:155658efb5e044669c08896c0c44231c5e9abcaadbc5cd3648df2f7c0b96b9a6", size = 2511385, upload-time = "2025-07-01T09:15:33.328Z" },
    { url = "https://files.pythonhosted.org/packages/1a/33/c88376898aff369658b225262cd4f2659b13e8178e7534df9e6e1fa289f6/pillow-11.3.0-cp314-cp314t-macosx_10_13_x86_64.whl", hash = "sha256:59a03cdf019efbfeeed910bf79c7c93255c3d54bc45898ac2a4140071b02b4ae", size = 5281129, upload-time = "2025-07-01T09:15:35.194Z" },
    { url = "https://files.pythonhosted.org/packages/1f/70/d376247fb36f1844b42910911c83a02d5544ebd2a8bad9efcc0f707ea774/pillow-11.3.0-cp314-cp314t-macosx_11_0_arm64.whl", hash = "sha256:f8a5827f84d973d8636e9dc5764af4f0cf2318d26744b3d902931701b0d46653", size = 4689580, upload-time = "2025-07-01T09:15:37.114Z" },
    { url = "https://files.pythonhosted.org/packages/eb/1c/537e930496149fbac69efd2fc4329035bbe2e5475b4165439e3be9cb183b/pillow-11.3.0-cp314-cp314t-manylinux2014_aarch64.manylinux_2_17_aarch64.whl", hash = "sha256:ee92f2fd10f4adc4b43d07ec5e779932b4eb3dbfbc34790ada5a6669bc095aa6", size = 5902860, upload-time = "2025-07-03T13:10:50.248Z" },
    { url = "https://files.pythonhosted.org/packages/bd/57/80f53264954dcefeebcf9dae6e3eb1daea1b488f0be8b8fef12f79a3eb10/pillow-11.3.0-cp314-cp314t-manylinux2014_x86_64.manylinux_2_17_x86_64.whl", hash = "sha256:c96d333dcf42d01f47b37e0979b6bd73ec91eae18614864622d9b87bbd5bbf36", size = 7670694, upload-time = "2025-07-03T13:10:56.432Z" },
    { url = "https://files.pythonhosted.org/packages/70/ff/4727d3b71a8578b4587d9c276e90efad2d6fe0335fd76742a6da08132e8c/pillow-11.3.0-cp314-cp314t-manylinux_2_27_aarch64.manylinux_2_28_aarch64.whl", hash = "sha256:4c96f993ab8c98460cd0c001447bff6194403e8b1d7e149ade5f00594918128b", size = 6005888, upload-time = "2025-07-01T09:15:39.436Z" },
    { url = "https://files.pythonhosted.org/packages/05/ae/716592277934f85d3be51d7256f3636672d7b1abfafdc42cf3f8cbd4b4c8/pillow-11.3.0-cp314-cp314t-manylinux_2_27_x86_64.manylinux_2_28_x86_64.whl", hash = "sha256:41342b64afeba938edb034d122b2dda5db2139b9a4af999729ba8818e0056477", size = 6670330, upload-time = "2025-07-01T09:15:41.269Z" },
    { url = "https://files.pythonhosted.org/packages/e7/bb/7fe6cddcc8827b01b1a9766f5fdeb7418680744f9082035bdbabecf1d57f/pillow-11.3.0-cp314-cp314t-musllinux_1_2_aarch64.whl", hash = "sha256:068d9c39a2d1b358eb9f245ce7ab1b5c3246c7c8c7d9ba58cfa5b43146c06e50", size = 6114089, upload-time = "2025-07-01T09:15:43.13Z" },
    { url = "https://files.pythonhosted.org/packages/8b/f5/06bfaa444c8e80f1a8e4bff98da9c83b37b5be3b1deaa43d27a0db37ef84/pillow-11.3.0-cp314-cp314t-musllinux_1_2_x86_64.whl", hash = "sha256:a1bc6ba083b145187f648b667e05a2534ecc4b9f2784c2cbe3089e44868f2b9b", size = 6748206, upload-time = "2025-07-01T09:15:44.937Z" },
    { url = "https://files.pythonhosted.org/packages/f0/77/bc6f92a3e8e6e46c0ca78abfffec0037845800ea38c73483760362804c41/pillow-11.3.0-cp314-cp314t-win32.whl", hash = "sha256:118ca10c0d60b06d006be10a501fd6bbdfef559251ed31b794668ed569c87e12", size = 6377370, upload-time = "2025-07-01T09:15:46.673Z" },
    { url = "https://files.pythonhosted.org/packages/4a/82/3a721f7d69dca802befb8af08b7c79ebcab461007ce1c18bd91a5d5896f9/pillow-11.3.0-cp314-cp314t-win_amd64.whl", hash = "sha256:8924748b688aa210d79883357d102cd64690e56b923a186f35a82cbc10f997db", size = 7121500, upload-time = "2025-07-01T09:15:48.512Z" },
    { url = "https://files.pythonhosted.org/packages/89/c7/5572fa4a3f45740eaab6ae86fcdf7195b55beac1371ac8c619d880cfe948/pillow-11.3.0-cp314-cp314t-win_arm64.whl", hash = "sha256:79ea0d14d3ebad43ec77ad5272e6ff9bba5b679ef73375ea760261207fa8e0aa", size = 2512835, upload-time = "2025-07-01T09:15:50.399Z" },
]

[[package]]
name = "platformdirs"
version = "4.4.0"
source = { registry = "https://pypi.org/simple" }
sdist = { url = "https://files.pythonhosted.org/packages/23/e8/21db9c9987b0e728855bd57bff6984f67952bea55d6f75e055c46b5383e8/platformdirs-4.4.0.tar.gz", hash = "sha256:ca753cf4d81dc309bc67b0ea38fd15dc97bc30ce419a7f58d13eb3bf14c4febf", size = 21634, upload-time = "2025-08-26T14:32:04.268Z" }
wheels = [
    { url = "https://files.pythonhosted.org/packages/40/4b/2028861e724d3bd36227adfa20d3fd24c3fc6d52032f4a93c133be5d17ce/platformdirs-4.4.0-py3-none-any.whl", hash = "sha256:abd01743f24e5287cd7a5db3752faf1a2d65353f38ec26d98e25a6db65958c85", size = 18654, upload-time = "2025-08-26T14:32:02.735Z" },
]

[[package]]
name = "pluggy"
version = "1.6.0"
source = { registry = "https://pypi.org/simple" }
sdist = { url = "https://files.pythonhosted.org/packages/f9/e2/3e91f31a7d2b083fe6ef3fa267035b518369d9511ffab804f839851d2779/pluggy-1.6.0.tar.gz", hash = "sha256:7dcc130b76258d33b90f61b658791dede3486c3e6bfb003ee5c9bfb396dd22f3", size = 69412, upload-time = "2025-05-15T12:30:07.975Z" }
wheels = [
    { url = "https://files.pythonhosted.org/packages/54/20/4d324d65cc6d9205fabedc306948156824eb9f0ee1633355a8f7ec5c66bf/pluggy-1.6.0-py3-none-any.whl", hash = "sha256:e920276dd6813095e9377c0bc5566d94c932c33b27a3e3945d8389c374dd4746", size = 20538, upload-time = "2025-05-15T12:30:06.134Z" },
]

[[package]]
name = "prometheus-client"
version = "0.23.1"
source = { registry = "https://pypi.org/simple" }
sdist = { url = "https://files.pythonhosted.org/packages/23/53/3edb5d68ecf6b38fcbcc1ad28391117d2a322d9a1a3eff04bfdb184d8c3b/prometheus_client-0.23.1.tar.gz", hash = "sha256:6ae8f9081eaaaf153a2e959d2e6c4f4fb57b12ef76c8c7980202f1e57b48b2ce", size = 80481, upload-time = "2025-09-18T20:47:25.043Z" }
wheels = [
    { url = "https://files.pythonhosted.org/packages/b8/db/14bafcb4af2139e046d03fd00dea7873e48eafe18b7d2797e73d6681f210/prometheus_client-0.23.1-py3-none-any.whl", hash = "sha256:dd1913e6e76b59cfe44e7a4b83e01afc9873c1bdfd2ed8739f1e76aeca115f99", size = 61145, upload-time = "2025-09-18T20:47:23.875Z" },
]

[[package]]
name = "prompt-toolkit"
version = "3.0.52"
source = { registry = "https://pypi.org/simple" }
dependencies = [
    { name = "wcwidth" },
]
sdist = { url = "https://files.pythonhosted.org/packages/a1/96/06e01a7b38dce6fe1db213e061a4602dd6032a8a97ef6c1a862537732421/prompt_toolkit-3.0.52.tar.gz", hash = "sha256:28cde192929c8e7321de85de1ddbe736f1375148b02f2e17edd840042b1be855", size = 434198, upload-time = "2025-08-27T15:24:02.057Z" }
wheels = [
    { url = "https://files.pythonhosted.org/packages/84/03/0d3ce49e2505ae70cf43bc5bb3033955d2fc9f932163e84dc0779cc47f48/prompt_toolkit-3.0.52-py3-none-any.whl", hash = "sha256:9aac639a3bbd33284347de5ad8d68ecc044b91a762dc39b7c21095fcd6a19955", size = 391431, upload-time = "2025-08-27T15:23:59.498Z" },
]

[[package]]
name = "protobuf"
version = "6.32.1"
source = { registry = "https://pypi.org/simple" }
sdist = { url = "https://files.pythonhosted.org/packages/fa/a4/cc17347aa2897568beece2e674674359f911d6fe21b0b8d6268cd42727ac/protobuf-6.32.1.tar.gz", hash = "sha256:ee2469e4a021474ab9baafea6cd070e5bf27c7d29433504ddea1a4ee5850f68d", size = 440635, upload-time = "2025-09-11T21:38:42.935Z" }
wheels = [
    { url = "https://files.pythonhosted.org/packages/c0/98/645183ea03ab3995d29086b8bf4f7562ebd3d10c9a4b14ee3f20d47cfe50/protobuf-6.32.1-cp310-abi3-win32.whl", hash = "sha256:a8a32a84bc9f2aad712041b8b366190f71dde248926da517bde9e832e4412085", size = 424411, upload-time = "2025-09-11T21:38:27.427Z" },
    { url = "https://files.pythonhosted.org/packages/8c/f3/6f58f841f6ebafe076cebeae33fc336e900619d34b1c93e4b5c97a81fdfa/protobuf-6.32.1-cp310-abi3-win_amd64.whl", hash = "sha256:b00a7d8c25fa471f16bc8153d0e53d6c9e827f0953f3c09aaa4331c718cae5e1", size = 435738, upload-time = "2025-09-11T21:38:30.959Z" },
    { url = "https://files.pythonhosted.org/packages/10/56/a8a3f4e7190837139e68c7002ec749190a163af3e330f65d90309145a210/protobuf-6.32.1-cp39-abi3-macosx_10_9_universal2.whl", hash = "sha256:d8c7e6eb619ffdf105ee4ab76af5a68b60a9d0f66da3ea12d1640e6d8dab7281", size = 426454, upload-time = "2025-09-11T21:38:34.076Z" },
    { url = "https://files.pythonhosted.org/packages/3f/be/8dd0a927c559b37d7a6c8ab79034fd167dcc1f851595f2e641ad62be8643/protobuf-6.32.1-cp39-abi3-manylinux2014_aarch64.whl", hash = "sha256:2f5b80a49e1eb7b86d85fcd23fe92df154b9730a725c3b38c4e43b9d77018bf4", size = 322874, upload-time = "2025-09-11T21:38:35.509Z" },
    { url = "https://files.pythonhosted.org/packages/5c/f6/88d77011b605ef979aace37b7703e4eefad066f7e84d935e5a696515c2dd/protobuf-6.32.1-cp39-abi3-manylinux2014_x86_64.whl", hash = "sha256:b1864818300c297265c83a4982fd3169f97122c299f56a56e2445c3698d34710", size = 322013, upload-time = "2025-09-11T21:38:37.017Z" },
    { url = "https://files.pythonhosted.org/packages/97/b7/15cc7d93443d6c6a84626ae3258a91f4c6ac8c0edd5df35ea7658f71b79c/protobuf-6.32.1-py3-none-any.whl", hash = "sha256:2601b779fc7d32a866c6b4404f9d42a3f67c5b9f3f15b4db3cccabe06b95c346", size = 169289, upload-time = "2025-09-11T21:38:41.234Z" },
]

[[package]]
name = "psutil"
version = "7.1.0"
source = { registry = "https://pypi.org/simple" }
sdist = { url = "https://files.pythonhosted.org/packages/b3/31/4723d756b59344b643542936e37a31d1d3204bcdc42a7daa8ee9eb06fb50/psutil-7.1.0.tar.gz", hash = "sha256:655708b3c069387c8b77b072fc429a57d0e214221d01c0a772df7dfedcb3bcd2", size = 497660, upload-time = "2025-09-17T20:14:52.902Z" }
wheels = [
    { url = "https://files.pythonhosted.org/packages/46/62/ce4051019ee20ce0ed74432dd73a5bb087a6704284a470bb8adff69a0932/psutil-7.1.0-cp36-abi3-macosx_10_9_x86_64.whl", hash = "sha256:76168cef4397494250e9f4e73eb3752b146de1dd950040b29186d0cce1d5ca13", size = 245242, upload-time = "2025-09-17T20:14:56.126Z" },
    { url = "https://files.pythonhosted.org/packages/38/61/f76959fba841bf5b61123fbf4b650886dc4094c6858008b5bf73d9057216/psutil-7.1.0-cp36-abi3-macosx_11_0_arm64.whl", hash = "sha256:5d007560c8c372efdff9e4579c2846d71de737e4605f611437255e81efcca2c5", size = 246682, upload-time = "2025-09-17T20:14:58.25Z" },
    { url = "https://files.pythonhosted.org/packages/88/7a/37c99d2e77ec30d63398ffa6a660450b8a62517cabe44b3e9bae97696e8d/psutil-7.1.0-cp36-abi3-manylinux_2_12_i686.manylinux2010_i686.manylinux_2_17_i686.manylinux2014_i686.whl", hash = "sha256:22e4454970b32472ce7deaa45d045b34d3648ce478e26a04c7e858a0a6e75ff3", size = 287994, upload-time = "2025-09-17T20:14:59.901Z" },
    { url = "https://files.pythonhosted.org/packages/9d/de/04c8c61232f7244aa0a4b9a9fbd63a89d5aeaf94b2fc9d1d16e2faa5cbb0/psutil-7.1.0-cp36-abi3-manylinux_2_12_x86_64.manylinux2010_x86_64.manylinux_2_17_x86_64.manylinux2014_x86_64.whl", hash = "sha256:8c70e113920d51e89f212dd7be06219a9b88014e63a4cec69b684c327bc474e3", size = 291163, upload-time = "2025-09-17T20:15:01.481Z" },
    { url = "https://files.pythonhosted.org/packages/f4/58/c4f976234bf6d4737bc8c02a81192f045c307b72cf39c9e5c5a2d78927f6/psutil-7.1.0-cp36-abi3-manylinux_2_17_aarch64.manylinux2014_aarch64.whl", hash = "sha256:7d4a113425c037300de3ac8b331637293da9be9713855c4fc9d2d97436d7259d", size = 293625, upload-time = "2025-09-17T20:15:04.492Z" },
    { url = "https://files.pythonhosted.org/packages/79/87/157c8e7959ec39ced1b11cc93c730c4fb7f9d408569a6c59dbd92ceb35db/psutil-7.1.0-cp37-abi3-win32.whl", hash = "sha256:09ad740870c8d219ed8daae0ad3b726d3bf9a028a198e7f3080f6a1888b99bca", size = 244812, upload-time = "2025-09-17T20:15:07.462Z" },
    { url = "https://files.pythonhosted.org/packages/bf/e9/b44c4f697276a7a95b8e94d0e320a7bf7f3318521b23de69035540b39838/psutil-7.1.0-cp37-abi3-win_amd64.whl", hash = "sha256:57f5e987c36d3146c0dd2528cd42151cf96cd359b9d67cfff836995cc5df9a3d", size = 247965, upload-time = "2025-09-17T20:15:09.673Z" },
    { url = "https://files.pythonhosted.org/packages/26/65/1070a6e3c036f39142c2820c4b52e9243246fcfc3f96239ac84472ba361e/psutil-7.1.0-cp37-abi3-win_arm64.whl", hash = "sha256:6937cb68133e7c97b6cc9649a570c9a18ba0efebed46d8c5dae4c07fa1b67a07", size = 244971, upload-time = "2025-09-17T20:15:12.262Z" },
]

[[package]]
name = "ptyprocess"
version = "0.7.0"
source = { registry = "https://pypi.org/simple" }
sdist = { url = "https://files.pythonhosted.org/packages/20/e5/16ff212c1e452235a90aeb09066144d0c5a6a8c0834397e03f5224495c4e/ptyprocess-0.7.0.tar.gz", hash = "sha256:5c5d0a3b48ceee0b48485e0c26037c0acd7d29765ca3fbb5cb3831d347423220", size = 70762, upload-time = "2020-12-28T15:15:30.155Z" }
wheels = [
    { url = "https://files.pythonhosted.org/packages/22/a6/858897256d0deac81a172289110f31629fc4cee19b6f01283303e18c8db3/ptyprocess-0.7.0-py2.py3-none-any.whl", hash = "sha256:4b41f3967fce3af57cc7e94b888626c18bf37a083e3651ca8feeb66d492fef35", size = 13993, upload-time = "2020-12-28T15:15:28.35Z" },
]

[[package]]
name = "pure-eval"
version = "0.2.3"
source = { registry = "https://pypi.org/simple" }
sdist = { url = "https://files.pythonhosted.org/packages/cd/05/0a34433a064256a578f1783a10da6df098ceaa4a57bbeaa96a6c0352786b/pure_eval-0.2.3.tar.gz", hash = "sha256:5f4e983f40564c576c7c8635ae88db5956bb2229d7e9237d03b3c0b0190eaf42", size = 19752, upload-time = "2024-07-21T12:58:21.801Z" }
wheels = [
    { url = "https://files.pythonhosted.org/packages/8e/37/efad0257dc6e593a18957422533ff0f87ede7c9c6ea010a2177d738fb82f/pure_eval-0.2.3-py3-none-any.whl", hash = "sha256:1db8e35b67b3d218d818ae653e27f06c3aa420901fa7b081ca98cbedc874e0d0", size = 11842, upload-time = "2024-07-21T12:58:20.04Z" },
]

[[package]]
name = "pyarrow"
version = "21.0.0"
source = { registry = "https://pypi.org/simple" }
sdist = { url = "https://files.pythonhosted.org/packages/ef/c2/ea068b8f00905c06329a3dfcd40d0fcc2b7d0f2e355bdb25b65e0a0e4cd4/pyarrow-21.0.0.tar.gz", hash = "sha256:5051f2dccf0e283ff56335760cbc8622cf52264d67e359d5569541ac11b6d5bc", size = 1133487, upload-time = "2025-07-18T00:57:31.761Z" }
wheels = [
    { url = "https://files.pythonhosted.org/packages/ca/d4/d4f817b21aacc30195cf6a46ba041dd1be827efa4a623cc8bf39a1c2a0c0/pyarrow-21.0.0-cp312-cp312-macosx_12_0_arm64.whl", hash = "sha256:3a302f0e0963db37e0a24a70c56cf91a4faa0bca51c23812279ca2e23481fccd", size = 31160305, upload-time = "2025-07-18T00:55:35.373Z" },
    { url = "https://files.pythonhosted.org/packages/a2/9c/dcd38ce6e4b4d9a19e1d36914cb8e2b1da4e6003dd075474c4cfcdfe0601/pyarrow-21.0.0-cp312-cp312-macosx_12_0_x86_64.whl", hash = "sha256:b6b27cf01e243871390474a211a7922bfbe3bda21e39bc9160daf0da3fe48876", size = 32684264, upload-time = "2025-07-18T00:55:39.303Z" },
    { url = "https://files.pythonhosted.org/packages/4f/74/2a2d9f8d7a59b639523454bec12dba35ae3d0a07d8ab529dc0809f74b23c/pyarrow-21.0.0-cp312-cp312-manylinux_2_28_aarch64.whl", hash = "sha256:e72a8ec6b868e258a2cd2672d91f2860ad532d590ce94cdf7d5e7ec674ccf03d", size = 41108099, upload-time = "2025-07-18T00:55:42.889Z" },
    { url = "https://files.pythonhosted.org/packages/ad/90/2660332eeb31303c13b653ea566a9918484b6e4d6b9d2d46879a33ab0622/pyarrow-21.0.0-cp312-cp312-manylinux_2_28_x86_64.whl", hash = "sha256:b7ae0bbdc8c6674259b25bef5d2a1d6af5d39d7200c819cf99e07f7dfef1c51e", size = 42829529, upload-time = "2025-07-18T00:55:47.069Z" },
    { url = "https://files.pythonhosted.org/packages/33/27/1a93a25c92717f6aa0fca06eb4700860577d016cd3ae51aad0e0488ac899/pyarrow-21.0.0-cp312-cp312-musllinux_1_2_aarch64.whl", hash = "sha256:58c30a1729f82d201627c173d91bd431db88ea74dcaa3885855bc6203e433b82", size = 43367883, upload-time = "2025-07-18T00:55:53.069Z" },
    { url = "https://files.pythonhosted.org/packages/05/d9/4d09d919f35d599bc05c6950095e358c3e15148ead26292dfca1fb659b0c/pyarrow-21.0.0-cp312-cp312-musllinux_1_2_x86_64.whl", hash = "sha256:072116f65604b822a7f22945a7a6e581cfa28e3454fdcc6939d4ff6090126623", size = 45133802, upload-time = "2025-07-18T00:55:57.714Z" },
    { url = "https://files.pythonhosted.org/packages/71/30/f3795b6e192c3ab881325ffe172e526499eb3780e306a15103a2764916a2/pyarrow-21.0.0-cp312-cp312-win_amd64.whl", hash = "sha256:cf56ec8b0a5c8c9d7021d6fd754e688104f9ebebf1bf4449613c9531f5346a18", size = 26203175, upload-time = "2025-07-18T00:56:01.364Z" },
    { url = "https://files.pythonhosted.org/packages/16/ca/c7eaa8e62db8fb37ce942b1ea0c6d7abfe3786ca193957afa25e71b81b66/pyarrow-21.0.0-cp313-cp313-macosx_12_0_arm64.whl", hash = "sha256:e99310a4ebd4479bcd1964dff9e14af33746300cb014aa4a3781738ac63baf4a", size = 31154306, upload-time = "2025-07-18T00:56:04.42Z" },
    { url = "https://files.pythonhosted.org/packages/ce/e8/e87d9e3b2489302b3a1aea709aaca4b781c5252fcb812a17ab6275a9a484/pyarrow-21.0.0-cp313-cp313-macosx_12_0_x86_64.whl", hash = "sha256:d2fe8e7f3ce329a71b7ddd7498b3cfac0eeb200c2789bd840234f0dc271a8efe", size = 32680622, upload-time = "2025-07-18T00:56:07.505Z" },
    { url = "https://files.pythonhosted.org/packages/84/52/79095d73a742aa0aba370c7942b1b655f598069489ab387fe47261a849e1/pyarrow-21.0.0-cp313-cp313-manylinux_2_28_aarch64.whl", hash = "sha256:f522e5709379d72fb3da7785aa489ff0bb87448a9dc5a75f45763a795a089ebd", size = 41104094, upload-time = "2025-07-18T00:56:10.994Z" },
    { url = "https://files.pythonhosted.org/packages/89/4b/7782438b551dbb0468892a276b8c789b8bbdb25ea5c5eb27faadd753e037/pyarrow-21.0.0-cp313-cp313-manylinux_2_28_x86_64.whl", hash = "sha256:69cbbdf0631396e9925e048cfa5bce4e8c3d3b41562bbd70c685a8eb53a91e61", size = 42825576, upload-time = "2025-07-18T00:56:15.569Z" },
    { url = "https://files.pythonhosted.org/packages/b3/62/0f29de6e0a1e33518dec92c65be0351d32d7ca351e51ec5f4f837a9aab91/pyarrow-21.0.0-cp313-cp313-musllinux_1_2_aarch64.whl", hash = "sha256:731c7022587006b755d0bdb27626a1a3bb004bb56b11fb30d98b6c1b4718579d", size = 43368342, upload-time = "2025-07-18T00:56:19.531Z" },
    { url = "https://files.pythonhosted.org/packages/90/c7/0fa1f3f29cf75f339768cc698c8ad4ddd2481c1742e9741459911c9ac477/pyarrow-21.0.0-cp313-cp313-musllinux_1_2_x86_64.whl", hash = "sha256:dc56bc708f2d8ac71bd1dcb927e458c93cec10b98eb4120206a4091db7b67b99", size = 45131218, upload-time = "2025-07-18T00:56:23.347Z" },
    { url = "https://files.pythonhosted.org/packages/01/63/581f2076465e67b23bc5a37d4a2abff8362d389d29d8105832e82c9c811c/pyarrow-21.0.0-cp313-cp313-win_amd64.whl", hash = "sha256:186aa00bca62139f75b7de8420f745f2af12941595bbbfa7ed3870ff63e25636", size = 26087551, upload-time = "2025-07-18T00:56:26.758Z" },
    { url = "https://files.pythonhosted.org/packages/c9/ab/357d0d9648bb8241ee7348e564f2479d206ebe6e1c47ac5027c2e31ecd39/pyarrow-21.0.0-cp313-cp313t-macosx_12_0_arm64.whl", hash = "sha256:a7a102574faa3f421141a64c10216e078df467ab9576684d5cd696952546e2da", size = 31290064, upload-time = "2025-07-18T00:56:30.214Z" },
    { url = "https://files.pythonhosted.org/packages/3f/8a/5685d62a990e4cac2043fc76b4661bf38d06efed55cf45a334b455bd2759/pyarrow-21.0.0-cp313-cp313t-macosx_12_0_x86_64.whl", hash = "sha256:1e005378c4a2c6db3ada3ad4c217b381f6c886f0a80d6a316fe586b90f77efd7", size = 32727837, upload-time = "2025-07-18T00:56:33.935Z" },
    { url = "https://files.pythonhosted.org/packages/fc/de/c0828ee09525c2bafefd3e736a248ebe764d07d0fd762d4f0929dbc516c9/pyarrow-21.0.0-cp313-cp313t-manylinux_2_28_aarch64.whl", hash = "sha256:65f8e85f79031449ec8706b74504a316805217b35b6099155dd7e227eef0d4b6", size = 41014158, upload-time = "2025-07-18T00:56:37.528Z" },
    { url = "https://files.pythonhosted.org/packages/6e/26/a2865c420c50b7a3748320b614f3484bfcde8347b2639b2b903b21ce6a72/pyarrow-21.0.0-cp313-cp313t-manylinux_2_28_x86_64.whl", hash = "sha256:3a81486adc665c7eb1a2bde0224cfca6ceaba344a82a971ef059678417880eb8", size = 42667885, upload-time = "2025-07-18T00:56:41.483Z" },
    { url = "https://files.pythonhosted.org/packages/0a/f9/4ee798dc902533159250fb4321267730bc0a107d8c6889e07c3add4fe3a5/pyarrow-21.0.0-cp313-cp313t-musllinux_1_2_aarch64.whl", hash = "sha256:fc0d2f88b81dcf3ccf9a6ae17f89183762c8a94a5bdcfa09e05cfe413acf0503", size = 43276625, upload-time = "2025-07-18T00:56:48.002Z" },
    { url = "https://files.pythonhosted.org/packages/5a/da/e02544d6997037a4b0d22d8e5f66bc9315c3671371a8b18c79ade1cefe14/pyarrow-21.0.0-cp313-cp313t-musllinux_1_2_x86_64.whl", hash = "sha256:6299449adf89df38537837487a4f8d3bd91ec94354fdd2a7d30bc11c48ef6e79", size = 44951890, upload-time = "2025-07-18T00:56:52.568Z" },
    { url = "https://files.pythonhosted.org/packages/e5/4e/519c1bc1876625fe6b71e9a28287c43ec2f20f73c658b9ae1d485c0c206e/pyarrow-21.0.0-cp313-cp313t-win_amd64.whl", hash = "sha256:222c39e2c70113543982c6b34f3077962b44fca38c0bd9e68bb6781534425c10", size = 26371006, upload-time = "2025-07-18T00:56:56.379Z" },
]

[[package]]
name = "pycparser"
version = "2.23"
source = { registry = "https://pypi.org/simple" }
sdist = { url = "https://files.pythonhosted.org/packages/fe/cf/d2d3b9f5699fb1e4615c8e32ff220203e43b248e1dfcc6736ad9057731ca/pycparser-2.23.tar.gz", hash = "sha256:78816d4f24add8f10a06d6f05b4d424ad9e96cfebf68a4ddc99c65c0720d00c2", size = 173734, upload-time = "2025-09-09T13:23:47.91Z" }
wheels = [
    { url = "https://files.pythonhosted.org/packages/a0/e3/59cd50310fc9b59512193629e1984c1f95e5c8ae6e5d8c69532ccc65a7fe/pycparser-2.23-py3-none-any.whl", hash = "sha256:e5c6e8d3fbad53479cab09ac03729e0a9faf2bee3db8208a550daf5af81a5934", size = 118140, upload-time = "2025-09-09T13:23:46.651Z" },
]

[[package]]
name = "pydeck"
version = "0.9.1"
source = { registry = "https://pypi.org/simple" }
dependencies = [
    { name = "jinja2" },
    { name = "numpy" },
]
sdist = { url = "https://files.pythonhosted.org/packages/a1/ca/40e14e196864a0f61a92abb14d09b3d3da98f94ccb03b49cf51688140dab/pydeck-0.9.1.tar.gz", hash = "sha256:f74475ae637951d63f2ee58326757f8d4f9cd9f2a457cf42950715003e2cb605", size = 3832240, upload-time = "2024-05-10T15:36:21.153Z" }
wheels = [
    { url = "https://files.pythonhosted.org/packages/ab/4c/b888e6cf58bd9db9c93f40d1c6be8283ff49d88919231afe93a6bcf61626/pydeck-0.9.1-py2.py3-none-any.whl", hash = "sha256:b3f75ba0d273fc917094fa61224f3f6076ca8752b93d46faf3bcfd9f9d59b038", size = 6900403, upload-time = "2024-05-10T15:36:17.36Z" },
]

[[package]]
name = "pygments"
version = "2.19.2"
source = { registry = "https://pypi.org/simple" }
sdist = { url = "https://files.pythonhosted.org/packages/b0/77/a5b8c569bf593b0140bde72ea885a803b82086995367bf2037de0159d924/pygments-2.19.2.tar.gz", hash = "sha256:636cb2477cec7f8952536970bc533bc43743542f70392ae026374600add5b887", size = 4968631, upload-time = "2025-06-21T13:39:12.283Z" }
wheels = [
    { url = "https://files.pythonhosted.org/packages/c7/21/705964c7812476f378728bdf590ca4b771ec72385c533964653c68e86bdc/pygments-2.19.2-py3-none-any.whl", hash = "sha256:86540386c03d588bb81d44bc3928634ff26449851e99741617ecb9037ee5ec0b", size = 1225217, upload-time = "2025-06-21T13:39:07.939Z" },
]

[[package]]
name = "pyparsing"
version = "3.2.5"
source = { registry = "https://pypi.org/simple" }
sdist = { url = "https://files.pythonhosted.org/packages/f2/a5/181488fc2b9d093e3972d2a472855aae8a03f000592dbfce716a512b3359/pyparsing-3.2.5.tar.gz", hash = "sha256:2df8d5b7b2802ef88e8d016a2eb9c7aeaa923529cd251ed0fe4608275d4105b6", size = 1099274, upload-time = "2025-09-21T04:11:06.277Z" }
wheels = [
    { url = "https://files.pythonhosted.org/packages/10/5e/1aa9a93198c6b64513c9d7752de7422c06402de6600a8767da1524f9570b/pyparsing-3.2.5-py3-none-any.whl", hash = "sha256:e38a4f02064cf41fe6593d328d0512495ad1f3d8a91c4f73fc401b3079a59a5e", size = 113890, upload-time = "2025-09-21T04:11:04.117Z" },
]

[[package]]
name = "pytest"
version = "8.4.2"
source = { registry = "https://pypi.org/simple" }
dependencies = [
    { name = "colorama", marker = "sys_platform == 'win32'" },
    { name = "iniconfig" },
    { name = "packaging" },
    { name = "pluggy" },
    { name = "pygments" },
]
sdist = { url = "https://files.pythonhosted.org/packages/a3/5c/00a0e072241553e1a7496d638deababa67c5058571567b92a7eaa258397c/pytest-8.4.2.tar.gz", hash = "sha256:86c0d0b93306b961d58d62a4db4879f27fe25513d4b969df351abdddb3c30e01", size = 1519618, upload-time = "2025-09-04T14:34:22.711Z" }
wheels = [
    { url = "https://files.pythonhosted.org/packages/a8/a4/20da314d277121d6534b3a980b29035dcd51e6744bd79075a6ce8fa4eb8d/pytest-8.4.2-py3-none-any.whl", hash = "sha256:872f880de3fc3a5bdc88a11b39c9710c3497a547cfa9320bc3c5e62fbf272e79", size = 365750, upload-time = "2025-09-04T14:34:20.226Z" },
]

[[package]]
name = "python-dateutil"
version = "2.9.0.post0"
source = { registry = "https://pypi.org/simple" }
dependencies = [
    { name = "six" },
]
sdist = { url = "https://files.pythonhosted.org/packages/66/c0/0c8b6ad9f17a802ee498c46e004a0eb49bc148f2fd230864601a86dcf6db/python-dateutil-2.9.0.post0.tar.gz", hash = "sha256:37dd54208da7e1cd875388217d5e00ebd4179249f90fb72437e91a35459a0ad3", size = 342432, upload-time = "2024-03-01T18:36:20.211Z" }
wheels = [
    { url = "https://files.pythonhosted.org/packages/ec/57/56b9bcc3c9c6a792fcbaf139543cee77261f3651ca9da0c93f5c1221264b/python_dateutil-2.9.0.post0-py2.py3-none-any.whl", hash = "sha256:a8b2bc7bffae282281c8140a97d3aa9c14da0b136dfe83f850eea9a5f7470427", size = 229892, upload-time = "2024-03-01T18:36:18.57Z" },
]

[[package]]
name = "python-json-logger"
version = "3.3.0"
source = { registry = "https://pypi.org/simple" }
sdist = { url = "https://files.pythonhosted.org/packages/9e/de/d3144a0bceede957f961e975f3752760fbe390d57fbe194baf709d8f1f7b/python_json_logger-3.3.0.tar.gz", hash = "sha256:12b7e74b17775e7d565129296105bbe3910842d9d0eb083fc83a6a617aa8df84", size = 16642, upload-time = "2025-03-07T07:08:27.301Z" }
wheels = [
    { url = "https://files.pythonhosted.org/packages/08/20/0f2523b9e50a8052bc6a8b732dfc8568abbdc42010aef03a2d750bdab3b2/python_json_logger-3.3.0-py3-none-any.whl", hash = "sha256:dd980fae8cffb24c13caf6e158d3d61c0d6d22342f932cb6e9deedab3d35eec7", size = 15163, upload-time = "2025-03-07T07:08:25.627Z" },
]

[[package]]
name = "pytokens"
version = "0.1.10"
source = { registry = "https://pypi.org/simple" }
sdist = { url = "https://files.pythonhosted.org/packages/30/5f/e959a442435e24f6fb5a01aec6c657079ceaca1b3baf18561c3728d681da/pytokens-0.1.10.tar.gz", hash = "sha256:c9a4bfa0be1d26aebce03e6884ba454e842f186a59ea43a6d3b25af58223c044", size = 12171, upload-time = "2025-02-19T14:51:22.001Z" }
wheels = [
    { url = "https://files.pythonhosted.org/packages/60/e5/63bed382f6a7a5ba70e7e132b8b7b8abbcf4888ffa6be4877698dcfbed7d/pytokens-0.1.10-py3-none-any.whl", hash = "sha256:db7b72284e480e69fb085d9f251f66b3d2df8b7166059261258ff35f50fb711b", size = 12046, upload-time = "2025-02-19T14:51:18.694Z" },
]

[[package]]
name = "pytz"
version = "2025.2"
source = { registry = "https://pypi.org/simple" }
sdist = { url = "https://files.pythonhosted.org/packages/f8/bf/abbd3cdfb8fbc7fb3d4d38d320f2441b1e7cbe29be4f23797b4a2b5d8aac/pytz-2025.2.tar.gz", hash = "sha256:360b9e3dbb49a209c21ad61809c7fb453643e048b38924c765813546746e81c3", size = 320884, upload-time = "2025-03-25T02:25:00.538Z" }
wheels = [
    { url = "https://files.pythonhosted.org/packages/81/c4/34e93fe5f5429d7570ec1fa436f1986fb1f00c3e0f43a589fe2bbcd22c3f/pytz-2025.2-py2.py3-none-any.whl", hash = "sha256:5ddf76296dd8c44c26eb8f4b6f35488f3ccbf6fbbd7adee0b7262d43f0ec2f00", size = 509225, upload-time = "2025-03-25T02:24:58.468Z" },
]

[[package]]
name = "pywin32"
version = "311"
source = { registry = "https://pypi.org/simple" }
wheels = [
    { url = "https://files.pythonhosted.org/packages/e7/ab/01ea1943d4eba0f850c3c61e78e8dd59757ff815ff3ccd0a84de5f541f42/pywin32-311-cp312-cp312-win32.whl", hash = "sha256:750ec6e621af2b948540032557b10a2d43b0cee2ae9758c54154d711cc852d31", size = 8706543, upload-time = "2025-07-14T20:13:20.765Z" },
    { url = "https://files.pythonhosted.org/packages/d1/a8/a0e8d07d4d051ec7502cd58b291ec98dcc0c3fff027caad0470b72cfcc2f/pywin32-311-cp312-cp312-win_amd64.whl", hash = "sha256:b8c095edad5c211ff31c05223658e71bf7116daa0ecf3ad85f3201ea3190d067", size = 9495040, upload-time = "2025-07-14T20:13:22.543Z" },
    { url = "https://files.pythonhosted.org/packages/ba/3a/2ae996277b4b50f17d61f0603efd8253cb2d79cc7ae159468007b586396d/pywin32-311-cp312-cp312-win_arm64.whl", hash = "sha256:e286f46a9a39c4a18b319c28f59b61de793654af2f395c102b4f819e584b5852", size = 8710102, upload-time = "2025-07-14T20:13:24.682Z" },
    { url = "https://files.pythonhosted.org/packages/a5/be/3fd5de0979fcb3994bfee0d65ed8ca9506a8a1260651b86174f6a86f52b3/pywin32-311-cp313-cp313-win32.whl", hash = "sha256:f95ba5a847cba10dd8c4d8fefa9f2a6cf283b8b88ed6178fa8a6c1ab16054d0d", size = 8705700, upload-time = "2025-07-14T20:13:26.471Z" },
    { url = "https://files.pythonhosted.org/packages/e3/28/e0a1909523c6890208295a29e05c2adb2126364e289826c0a8bc7297bd5c/pywin32-311-cp313-cp313-win_amd64.whl", hash = "sha256:718a38f7e5b058e76aee1c56ddd06908116d35147e133427e59a3983f703a20d", size = 9494700, upload-time = "2025-07-14T20:13:28.243Z" },
    { url = "https://files.pythonhosted.org/packages/04/bf/90339ac0f55726dce7d794e6d79a18a91265bdf3aa70b6b9ca52f35e022a/pywin32-311-cp313-cp313-win_arm64.whl", hash = "sha256:7b4075d959648406202d92a2310cb990fea19b535c7f4a78d3f5e10b926eeb8a", size = 8709318, upload-time = "2025-07-14T20:13:30.348Z" },
    { url = "https://files.pythonhosted.org/packages/c9/31/097f2e132c4f16d99a22bfb777e0fd88bd8e1c634304e102f313af69ace5/pywin32-311-cp314-cp314-win32.whl", hash = "sha256:b7a2c10b93f8986666d0c803ee19b5990885872a7de910fc460f9b0c2fbf92ee", size = 8840714, upload-time = "2025-07-14T20:13:32.449Z" },
    { url = "https://files.pythonhosted.org/packages/90/4b/07c77d8ba0e01349358082713400435347df8426208171ce297da32c313d/pywin32-311-cp314-cp314-win_amd64.whl", hash = "sha256:3aca44c046bd2ed8c90de9cb8427f581c479e594e99b5c0bb19b29c10fd6cb87", size = 9656800, upload-time = "2025-07-14T20:13:34.312Z" },
    { url = "https://files.pythonhosted.org/packages/c0/d2/21af5c535501a7233e734b8af901574572da66fcc254cb35d0609c9080dd/pywin32-311-cp314-cp314-win_arm64.whl", hash = "sha256:a508e2d9025764a8270f93111a970e1d0fbfc33f4153b388bb649b7eec4f9b42", size = 8932540, upload-time = "2025-07-14T20:13:36.379Z" },
]

[[package]]
name = "pywinpty"
version = "3.0.0"
source = { registry = "https://pypi.org/simple" }
sdist = { url = "https://files.pythonhosted.org/packages/06/df/429cc505dc5f77ab0612c4b60bca2e3dcc81f6c321844ee017d6dc0f4a95/pywinpty-3.0.0.tar.gz", hash = "sha256:68f70e68a9f0766ffdea3fc500351cb7b9b012bcb8239a411f7ff0fc8f86dcb1", size = 28551, upload-time = "2025-08-12T20:33:46.506Z" }
wheels = [
    { url = "https://files.pythonhosted.org/packages/76/d9/bd2249815c305ef8f879b326db1fe1effc8e5f22bd88e522b4b55231aa6f/pywinpty-3.0.0-cp312-cp312-win_amd64.whl", hash = "sha256:1e0c4b01e5b03b1531d7c5d0e044b8c66dd0288c6d2b661820849f2a8d91aec3", size = 2051564, upload-time = "2025-08-12T20:37:09.128Z" },
    { url = "https://files.pythonhosted.org/packages/e2/77/358b1a97c1d0714f288949372ec64a70884a7eceb3f887042b9ae0bea388/pywinpty-3.0.0-cp313-cp313-win_amd64.whl", hash = "sha256:828cbe756b7e3d25d886fbd5691a1d523cd59c5fb79286bb32bb75c5221e7ba1", size = 2050856, upload-time = "2025-08-12T20:36:09.117Z" },
    { url = "https://files.pythonhosted.org/packages/8f/6c/4249cfb4eb4fdad2c76bc96db0642a40111847c375b92e5b9f4bf289ddd6/pywinpty-3.0.0-cp313-cp313t-win_amd64.whl", hash = "sha256:de0cbe27b96e5a2cebd86c4a6b8b4139f978d9c169d44a8edc7e30e88e5d7a69", size = 2050082, upload-time = "2025-08-12T20:36:28.591Z" },
]

[[package]]
name = "pyyaml"
version = "6.0.3"
source = { registry = "https://pypi.org/simple" }
sdist = { url = "https://files.pythonhosted.org/packages/05/8e/961c0007c59b8dd7729d542c61a4d537767a59645b82a0b521206e1e25c2/pyyaml-6.0.3.tar.gz", hash = "sha256:d76623373421df22fb4cf8817020cbb7ef15c725b9d5e45f17e189bfc384190f", size = 130960, upload-time = "2025-09-25T21:33:16.546Z" }
wheels = [
    { url = "https://files.pythonhosted.org/packages/d1/33/422b98d2195232ca1826284a76852ad5a86fe23e31b009c9886b2d0fb8b2/pyyaml-6.0.3-cp312-cp312-macosx_10_13_x86_64.whl", hash = "sha256:7f047e29dcae44602496db43be01ad42fc6f1cc0d8cd6c83d342306c32270196", size = 182063, upload-time = "2025-09-25T21:32:11.445Z" },
    { url = "https://files.pythonhosted.org/packages/89/a0/6cf41a19a1f2f3feab0e9c0b74134aa2ce6849093d5517a0c550fe37a648/pyyaml-6.0.3-cp312-cp312-macosx_11_0_arm64.whl", hash = "sha256:fc09d0aa354569bc501d4e787133afc08552722d3ab34836a80547331bb5d4a0", size = 173973, upload-time = "2025-09-25T21:32:12.492Z" },
    { url = "https://files.pythonhosted.org/packages/ed/23/7a778b6bd0b9a8039df8b1b1d80e2e2ad78aa04171592c8a5c43a56a6af4/pyyaml-6.0.3-cp312-cp312-manylinux2014_aarch64.manylinux_2_17_aarch64.manylinux_2_28_aarch64.whl", hash = "sha256:9149cad251584d5fb4981be1ecde53a1ca46c891a79788c0df828d2f166bda28", size = 775116, upload-time = "2025-09-25T21:32:13.652Z" },
    { url = "https://files.pythonhosted.org/packages/65/30/d7353c338e12baef4ecc1b09e877c1970bd3382789c159b4f89d6a70dc09/pyyaml-6.0.3-cp312-cp312-manylinux2014_s390x.manylinux_2_17_s390x.manylinux_2_28_s390x.whl", hash = "sha256:5fdec68f91a0c6739b380c83b951e2c72ac0197ace422360e6d5a959d8d97b2c", size = 844011, upload-time = "2025-09-25T21:32:15.21Z" },
    { url = "https://files.pythonhosted.org/packages/8b/9d/b3589d3877982d4f2329302ef98a8026e7f4443c765c46cfecc8858c6b4b/pyyaml-6.0.3-cp312-cp312-manylinux2014_x86_64.manylinux_2_17_x86_64.manylinux_2_28_x86_64.whl", hash = "sha256:ba1cc08a7ccde2d2ec775841541641e4548226580ab850948cbfda66a1befcdc", size = 807870, upload-time = "2025-09-25T21:32:16.431Z" },
    { url = "https://files.pythonhosted.org/packages/05/c0/b3be26a015601b822b97d9149ff8cb5ead58c66f981e04fedf4e762f4bd4/pyyaml-6.0.3-cp312-cp312-musllinux_1_2_aarch64.whl", hash = "sha256:8dc52c23056b9ddd46818a57b78404882310fb473d63f17b07d5c40421e47f8e", size = 761089, upload-time = "2025-09-25T21:32:17.56Z" },
    { url = "https://files.pythonhosted.org/packages/be/8e/98435a21d1d4b46590d5459a22d88128103f8da4c2d4cb8f14f2a96504e1/pyyaml-6.0.3-cp312-cp312-musllinux_1_2_x86_64.whl", hash = "sha256:41715c910c881bc081f1e8872880d3c650acf13dfa8214bad49ed4cede7c34ea", size = 790181, upload-time = "2025-09-25T21:32:18.834Z" },
    { url = "https://files.pythonhosted.org/packages/74/93/7baea19427dcfbe1e5a372d81473250b379f04b1bd3c4c5ff825e2327202/pyyaml-6.0.3-cp312-cp312-win32.whl", hash = "sha256:96b533f0e99f6579b3d4d4995707cf36df9100d67e0c8303a0c55b27b5f99bc5", size = 137658, upload-time = "2025-09-25T21:32:20.209Z" },
    { url = "https://files.pythonhosted.org/packages/86/bf/899e81e4cce32febab4fb42bb97dcdf66bc135272882d1987881a4b519e9/pyyaml-6.0.3-cp312-cp312-win_amd64.whl", hash = "sha256:5fcd34e47f6e0b794d17de1b4ff496c00986e1c83f7ab2fb8fcfe9616ff7477b", size = 154003, upload-time = "2025-09-25T21:32:21.167Z" },
    { url = "https://files.pythonhosted.org/packages/1a/08/67bd04656199bbb51dbed1439b7f27601dfb576fb864099c7ef0c3e55531/pyyaml-6.0.3-cp312-cp312-win_arm64.whl", hash = "sha256:64386e5e707d03a7e172c0701abfb7e10f0fb753ee1d773128192742712a98fd", size = 140344, upload-time = "2025-09-25T21:32:22.617Z" },
    { url = "https://files.pythonhosted.org/packages/d1/11/0fd08f8192109f7169db964b5707a2f1e8b745d4e239b784a5a1dd80d1db/pyyaml-6.0.3-cp313-cp313-macosx_10_13_x86_64.whl", hash = "sha256:8da9669d359f02c0b91ccc01cac4a67f16afec0dac22c2ad09f46bee0697eba8", size = 181669, upload-time = "2025-09-25T21:32:23.673Z" },
    { url = "https://files.pythonhosted.org/packages/b1/16/95309993f1d3748cd644e02e38b75d50cbc0d9561d21f390a76242ce073f/pyyaml-6.0.3-cp313-cp313-macosx_11_0_arm64.whl", hash = "sha256:2283a07e2c21a2aa78d9c4442724ec1eb15f5e42a723b99cb3d822d48f5f7ad1", size = 173252, upload-time = "2025-09-25T21:32:25.149Z" },
    { url = "https://files.pythonhosted.org/packages/50/31/b20f376d3f810b9b2371e72ef5adb33879b25edb7a6d072cb7ca0c486398/pyyaml-6.0.3-cp313-cp313-manylinux2014_aarch64.manylinux_2_17_aarch64.manylinux_2_28_aarch64.whl", hash = "sha256:ee2922902c45ae8ccada2c5b501ab86c36525b883eff4255313a253a3160861c", size = 767081, upload-time = "2025-09-25T21:32:26.575Z" },
    { url = "https://files.pythonhosted.org/packages/49/1e/a55ca81e949270d5d4432fbbd19dfea5321eda7c41a849d443dc92fd1ff7/pyyaml-6.0.3-cp313-cp313-manylinux2014_s390x.manylinux_2_17_s390x.manylinux_2_28_s390x.whl", hash = "sha256:a33284e20b78bd4a18c8c2282d549d10bc8408a2a7ff57653c0cf0b9be0afce5", size = 841159, upload-time = "2025-09-25T21:32:27.727Z" },
    { url = "https://files.pythonhosted.org/packages/74/27/e5b8f34d02d9995b80abcef563ea1f8b56d20134d8f4e5e81733b1feceb2/pyyaml-6.0.3-cp313-cp313-manylinux2014_x86_64.manylinux_2_17_x86_64.manylinux_2_28_x86_64.whl", hash = "sha256:0f29edc409a6392443abf94b9cf89ce99889a1dd5376d94316ae5145dfedd5d6", size = 801626, upload-time = "2025-09-25T21:32:28.878Z" },
    { url = "https://files.pythonhosted.org/packages/f9/11/ba845c23988798f40e52ba45f34849aa8a1f2d4af4b798588010792ebad6/pyyaml-6.0.3-cp313-cp313-musllinux_1_2_aarch64.whl", hash = "sha256:f7057c9a337546edc7973c0d3ba84ddcdf0daa14533c2065749c9075001090e6", size = 753613, upload-time = "2025-09-25T21:32:30.178Z" },
    { url = "https://files.pythonhosted.org/packages/3d/e0/7966e1a7bfc0a45bf0a7fb6b98ea03fc9b8d84fa7f2229e9659680b69ee3/pyyaml-6.0.3-cp313-cp313-musllinux_1_2_x86_64.whl", hash = "sha256:eda16858a3cab07b80edaf74336ece1f986ba330fdb8ee0d6c0d68fe82bc96be", size = 794115, upload-time = "2025-09-25T21:32:31.353Z" },
    { url = "https://files.pythonhosted.org/packages/de/94/980b50a6531b3019e45ddeada0626d45fa85cbe22300844a7983285bed3b/pyyaml-6.0.3-cp313-cp313-win32.whl", hash = "sha256:d0eae10f8159e8fdad514efdc92d74fd8d682c933a6dd088030f3834bc8e6b26", size = 137427, upload-time = "2025-09-25T21:32:32.58Z" },
    { url = "https://files.pythonhosted.org/packages/97/c9/39d5b874e8b28845e4ec2202b5da735d0199dbe5b8fb85f91398814a9a46/pyyaml-6.0.3-cp313-cp313-win_amd64.whl", hash = "sha256:79005a0d97d5ddabfeeea4cf676af11e647e41d81c9a7722a193022accdb6b7c", size = 154090, upload-time = "2025-09-25T21:32:33.659Z" },
    { url = "https://files.pythonhosted.org/packages/73/e8/2bdf3ca2090f68bb3d75b44da7bbc71843b19c9f2b9cb9b0f4ab7a5a4329/pyyaml-6.0.3-cp313-cp313-win_arm64.whl", hash = "sha256:5498cd1645aa724a7c71c8f378eb29ebe23da2fc0d7a08071d89469bf1d2defb", size = 140246, upload-time = "2025-09-25T21:32:34.663Z" },
    { url = "https://files.pythonhosted.org/packages/9d/8c/f4bd7f6465179953d3ac9bc44ac1a8a3e6122cf8ada906b4f96c60172d43/pyyaml-6.0.3-cp314-cp314-macosx_10_13_x86_64.whl", hash = "sha256:8d1fab6bb153a416f9aeb4b8763bc0f22a5586065f86f7664fc23339fc1c1fac", size = 181814, upload-time = "2025-09-25T21:32:35.712Z" },
    { url = "https://files.pythonhosted.org/packages/bd/9c/4d95bb87eb2063d20db7b60faa3840c1b18025517ae857371c4dd55a6b3a/pyyaml-6.0.3-cp314-cp314-macosx_11_0_arm64.whl", hash = "sha256:34d5fcd24b8445fadc33f9cf348c1047101756fd760b4dacb5c3e99755703310", size = 173809, upload-time = "2025-09-25T21:32:36.789Z" },
    { url = "https://files.pythonhosted.org/packages/92/b5/47e807c2623074914e29dabd16cbbdd4bf5e9b2db9f8090fa64411fc5382/pyyaml-6.0.3-cp314-cp314-manylinux2014_aarch64.manylinux_2_17_aarch64.manylinux_2_28_aarch64.whl", hash = "sha256:501a031947e3a9025ed4405a168e6ef5ae3126c59f90ce0cd6f2bfc477be31b7", size = 766454, upload-time = "2025-09-25T21:32:37.966Z" },
    { url = "https://files.pythonhosted.org/packages/02/9e/e5e9b168be58564121efb3de6859c452fccde0ab093d8438905899a3a483/pyyaml-6.0.3-cp314-cp314-manylinux2014_s390x.manylinux_2_17_s390x.manylinux_2_28_s390x.whl", hash = "sha256:b3bc83488de33889877a0f2543ade9f70c67d66d9ebb4ac959502e12de895788", size = 836355, upload-time = "2025-09-25T21:32:39.178Z" },
    { url = "https://files.pythonhosted.org/packages/88/f9/16491d7ed2a919954993e48aa941b200f38040928474c9e85ea9e64222c3/pyyaml-6.0.3-cp314-cp314-manylinux2014_x86_64.manylinux_2_17_x86_64.manylinux_2_28_x86_64.whl", hash = "sha256:c458b6d084f9b935061bc36216e8a69a7e293a2f1e68bf956dcd9e6cbcd143f5", size = 794175, upload-time = "2025-09-25T21:32:40.865Z" },
    { url = "https://files.pythonhosted.org/packages/dd/3f/5989debef34dc6397317802b527dbbafb2b4760878a53d4166579111411e/pyyaml-6.0.3-cp314-cp314-musllinux_1_2_aarch64.whl", hash = "sha256:7c6610def4f163542a622a73fb39f534f8c101d690126992300bf3207eab9764", size = 755228, upload-time = "2025-09-25T21:32:42.084Z" },
    { url = "https://files.pythonhosted.org/packages/d7/ce/af88a49043cd2e265be63d083fc75b27b6ed062f5f9fd6cdc223ad62f03e/pyyaml-6.0.3-cp314-cp314-musllinux_1_2_x86_64.whl", hash = "sha256:5190d403f121660ce8d1d2c1bb2ef1bd05b5f68533fc5c2ea899bd15f4399b35", size = 789194, upload-time = "2025-09-25T21:32:43.362Z" },
    { url = "https://files.pythonhosted.org/packages/23/20/bb6982b26a40bb43951265ba29d4c246ef0ff59c9fdcdf0ed04e0687de4d/pyyaml-6.0.3-cp314-cp314-win_amd64.whl", hash = "sha256:4a2e8cebe2ff6ab7d1050ecd59c25d4c8bd7e6f400f5f82b96557ac0abafd0ac", size = 156429, upload-time = "2025-09-25T21:32:57.844Z" },
    { url = "https://files.pythonhosted.org/packages/f4/f4/a4541072bb9422c8a883ab55255f918fa378ecf083f5b85e87fc2b4eda1b/pyyaml-6.0.3-cp314-cp314-win_arm64.whl", hash = "sha256:93dda82c9c22deb0a405ea4dc5f2d0cda384168e466364dec6255b293923b2f3", size = 143912, upload-time = "2025-09-25T21:32:59.247Z" },
    { url = "https://files.pythonhosted.org/packages/7c/f9/07dd09ae774e4616edf6cda684ee78f97777bdd15847253637a6f052a62f/pyyaml-6.0.3-cp314-cp314t-macosx_10_13_x86_64.whl", hash = "sha256:02893d100e99e03eda1c8fd5c441d8c60103fd175728e23e431db1b589cf5ab3", size = 189108, upload-time = "2025-09-25T21:32:44.377Z" },
    { url = "https://files.pythonhosted.org/packages/4e/78/8d08c9fb7ce09ad8c38ad533c1191cf27f7ae1effe5bb9400a46d9437fcf/pyyaml-6.0.3-cp314-cp314t-macosx_11_0_arm64.whl", hash = "sha256:c1ff362665ae507275af2853520967820d9124984e0f7466736aea23d8611fba", size = 183641, upload-time = "2025-09-25T21:32:45.407Z" },
    { url = "https://files.pythonhosted.org/packages/7b/5b/3babb19104a46945cf816d047db2788bcaf8c94527a805610b0289a01c6b/pyyaml-6.0.3-cp314-cp314t-manylinux2014_aarch64.manylinux_2_17_aarch64.manylinux_2_28_aarch64.whl", hash = "sha256:6adc77889b628398debc7b65c073bcb99c4a0237b248cacaf3fe8a557563ef6c", size = 831901, upload-time = "2025-09-25T21:32:48.83Z" },
    { url = "https://files.pythonhosted.org/packages/8b/cc/dff0684d8dc44da4d22a13f35f073d558c268780ce3c6ba1b87055bb0b87/pyyaml-6.0.3-cp314-cp314t-manylinux2014_s390x.manylinux_2_17_s390x.manylinux_2_28_s390x.whl", hash = "sha256:a80cb027f6b349846a3bf6d73b5e95e782175e52f22108cfa17876aaeff93702", size = 861132, upload-time = "2025-09-25T21:32:50.149Z" },
    { url = "https://files.pythonhosted.org/packages/b1/5e/f77dc6b9036943e285ba76b49e118d9ea929885becb0a29ba8a7c75e29fe/pyyaml-6.0.3-cp314-cp314t-manylinux2014_x86_64.manylinux_2_17_x86_64.manylinux_2_28_x86_64.whl", hash = "sha256:00c4bdeba853cc34e7dd471f16b4114f4162dc03e6b7afcc2128711f0eca823c", size = 839261, upload-time = "2025-09-25T21:32:51.808Z" },
    { url = "https://files.pythonhosted.org/packages/ce/88/a9db1376aa2a228197c58b37302f284b5617f56a5d959fd1763fb1675ce6/pyyaml-6.0.3-cp314-cp314t-musllinux_1_2_aarch64.whl", hash = "sha256:66e1674c3ef6f541c35191caae2d429b967b99e02040f5ba928632d9a7f0f065", size = 805272, upload-time = "2025-09-25T21:32:52.941Z" },
    { url = "https://files.pythonhosted.org/packages/da/92/1446574745d74df0c92e6aa4a7b0b3130706a4142b2d1a5869f2eaa423c6/pyyaml-6.0.3-cp314-cp314t-musllinux_1_2_x86_64.whl", hash = "sha256:16249ee61e95f858e83976573de0f5b2893b3677ba71c9dd36b9cf8be9ac6d65", size = 829923, upload-time = "2025-09-25T21:32:54.537Z" },
    { url = "https://files.pythonhosted.org/packages/f0/7a/1c7270340330e575b92f397352af856a8c06f230aa3e76f86b39d01b416a/pyyaml-6.0.3-cp314-cp314t-win_amd64.whl", hash = "sha256:4ad1906908f2f5ae4e5a8ddfce73c320c2a1429ec52eafd27138b7f1cbe341c9", size = 174062, upload-time = "2025-09-25T21:32:55.767Z" },
    { url = "https://files.pythonhosted.org/packages/f1/12/de94a39c2ef588c7e6455cfbe7343d3b2dc9d6b6b2f40c4c6565744c873d/pyyaml-6.0.3-cp314-cp314t-win_arm64.whl", hash = "sha256:ebc55a14a21cb14062aa4162f906cd962b28e2e9ea38f9b4391244cd8de4ae0b", size = 149341, upload-time = "2025-09-25T21:32:56.828Z" },
]

[[package]]
name = "pyzmq"
version = "27.1.0"
source = { registry = "https://pypi.org/simple" }
dependencies = [
    { name = "cffi", marker = "implementation_name == 'pypy'" },
]
sdist = { url = "https://files.pythonhosted.org/packages/04/0b/3c9baedbdf613ecaa7aa07027780b8867f57b6293b6ee50de316c9f3222b/pyzmq-27.1.0.tar.gz", hash = "sha256:ac0765e3d44455adb6ddbf4417dcce460fc40a05978c08efdf2948072f6db540", size = 281750, upload-time = "2025-09-08T23:10:18.157Z" }
wheels = [
    { url = "https://files.pythonhosted.org/packages/92/e7/038aab64a946d535901103da16b953c8c9cc9c961dadcbf3609ed6428d23/pyzmq-27.1.0-cp312-abi3-macosx_10_15_universal2.whl", hash = "sha256:452631b640340c928fa343801b0d07eb0c3789a5ffa843f6e1a9cee0ba4eb4fc", size = 1306279, upload-time = "2025-09-08T23:08:03.807Z" },
    { url = "https://files.pythonhosted.org/packages/e8/5e/c3c49fdd0f535ef45eefcc16934648e9e59dace4a37ee88fc53f6cd8e641/pyzmq-27.1.0-cp312-abi3-manylinux2014_i686.manylinux_2_17_i686.whl", hash = "sha256:1c179799b118e554b66da67d88ed66cd37a169f1f23b5d9f0a231b4e8d44a113", size = 895645, upload-time = "2025-09-08T23:08:05.301Z" },
    { url = "https://files.pythonhosted.org/packages/f8/e5/b0b2504cb4e903a74dcf1ebae157f9e20ebb6ea76095f6cfffea28c42ecd/pyzmq-27.1.0-cp312-abi3-manylinux_2_26_aarch64.manylinux_2_28_aarch64.whl", hash = "sha256:3837439b7f99e60312f0c926a6ad437b067356dc2bc2ec96eb395fd0fe804233", size = 652574, upload-time = "2025-09-08T23:08:06.828Z" },
    { url = "https://files.pythonhosted.org/packages/f8/9b/c108cdb55560eaf253f0cbdb61b29971e9fb34d9c3499b0e96e4e60ed8a5/pyzmq-27.1.0-cp312-abi3-manylinux_2_26_x86_64.manylinux_2_28_x86_64.whl", hash = "sha256:43ad9a73e3da1fab5b0e7e13402f0b2fb934ae1c876c51d0afff0e7c052eca31", size = 840995, upload-time = "2025-09-08T23:08:08.396Z" },
    { url = "https://files.pythonhosted.org/packages/c2/bb/b79798ca177b9eb0825b4c9998c6af8cd2a7f15a6a1a4272c1d1a21d382f/pyzmq-27.1.0-cp312-abi3-musllinux_1_2_aarch64.whl", hash = "sha256:0de3028d69d4cdc475bfe47a6128eb38d8bc0e8f4d69646adfbcd840facbac28", size = 1642070, upload-time = "2025-09-08T23:08:09.989Z" },
    { url = "https://files.pythonhosted.org/packages/9c/80/2df2e7977c4ede24c79ae39dcef3899bfc5f34d1ca7a5b24f182c9b7a9ca/pyzmq-27.1.0-cp312-abi3-musllinux_1_2_i686.whl", hash = "sha256:cf44a7763aea9298c0aa7dbf859f87ed7012de8bda0f3977b6fb1d96745df856", size = 2021121, upload-time = "2025-09-08T23:08:11.907Z" },
    { url = "https://files.pythonhosted.org/packages/46/bd/2d45ad24f5f5ae7e8d01525eb76786fa7557136555cac7d929880519e33a/pyzmq-27.1.0-cp312-abi3-musllinux_1_2_x86_64.whl", hash = "sha256:f30f395a9e6fbca195400ce833c731e7b64c3919aa481af4d88c3759e0cb7496", size = 1878550, upload-time = "2025-09-08T23:08:13.513Z" },
    { url = "https://files.pythonhosted.org/packages/e6/2f/104c0a3c778d7c2ab8190e9db4f62f0b6957b53c9d87db77c284b69f33ea/pyzmq-27.1.0-cp312-abi3-win32.whl", hash = "sha256:250e5436a4ba13885494412b3da5d518cd0d3a278a1ae640e113c073a5f88edd", size = 559184, upload-time = "2025-09-08T23:08:15.163Z" },
    { url = "https://files.pythonhosted.org/packages/fc/7f/a21b20d577e4100c6a41795842028235998a643b1ad406a6d4163ea8f53e/pyzmq-27.1.0-cp312-abi3-win_amd64.whl", hash = "sha256:9ce490cf1d2ca2ad84733aa1d69ce6855372cb5ce9223802450c9b2a7cba0ccf", size = 619480, upload-time = "2025-09-08T23:08:17.192Z" },
    { url = "https://files.pythonhosted.org/packages/78/c2/c012beae5f76b72f007a9e91ee9401cb88c51d0f83c6257a03e785c81cc2/pyzmq-27.1.0-cp312-abi3-win_arm64.whl", hash = "sha256:75a2f36223f0d535a0c919e23615fc85a1e23b71f40c7eb43d7b1dedb4d8f15f", size = 552993, upload-time = "2025-09-08T23:08:18.926Z" },
    { url = "https://files.pythonhosted.org/packages/60/cb/84a13459c51da6cec1b7b1dc1a47e6db6da50b77ad7fd9c145842750a011/pyzmq-27.1.0-cp313-cp313-android_24_arm64_v8a.whl", hash = "sha256:93ad4b0855a664229559e45c8d23797ceac03183c7b6f5b4428152a6b06684a5", size = 1122436, upload-time = "2025-09-08T23:08:20.801Z" },
    { url = "https://files.pythonhosted.org/packages/dc/b6/94414759a69a26c3dd674570a81813c46a078767d931a6c70ad29fc585cb/pyzmq-27.1.0-cp313-cp313-android_24_x86_64.whl", hash = "sha256:fbb4f2400bfda24f12f009cba62ad5734148569ff4949b1b6ec3b519444342e6", size = 1156301, upload-time = "2025-09-08T23:08:22.47Z" },
    { url = "https://files.pythonhosted.org/packages/a5/ad/15906493fd40c316377fd8a8f6b1f93104f97a752667763c9b9c1b71d42d/pyzmq-27.1.0-cp313-cp313t-macosx_10_15_universal2.whl", hash = "sha256:e343d067f7b151cfe4eb3bb796a7752c9d369eed007b91231e817071d2c2fec7", size = 1341197, upload-time = "2025-09-08T23:08:24.286Z" },
    { url = "https://files.pythonhosted.org/packages/14/1d/d343f3ce13db53a54cb8946594e567410b2125394dafcc0268d8dda027e0/pyzmq-27.1.0-cp313-cp313t-manylinux2014_i686.manylinux_2_17_i686.whl", hash = "sha256:08363b2011dec81c354d694bdecaef4770e0ae96b9afea70b3f47b973655cc05", size = 897275, upload-time = "2025-09-08T23:08:26.063Z" },
    { url = "https://files.pythonhosted.org/packages/69/2d/d83dd6d7ca929a2fc67d2c3005415cdf322af7751d773524809f9e585129/pyzmq-27.1.0-cp313-cp313t-manylinux_2_26_aarch64.manylinux_2_28_aarch64.whl", hash = "sha256:d54530c8c8b5b8ddb3318f481297441af102517602b569146185fa10b63f4fa9", size = 660469, upload-time = "2025-09-08T23:08:27.623Z" },
    { url = "https://files.pythonhosted.org/packages/3e/cd/9822a7af117f4bc0f1952dbe9ef8358eb50a24928efd5edf54210b850259/pyzmq-27.1.0-cp313-cp313t-manylinux_2_26_x86_64.manylinux_2_28_x86_64.whl", hash = "sha256:6f3afa12c392f0a44a2414056d730eebc33ec0926aae92b5ad5cf26ebb6cc128", size = 847961, upload-time = "2025-09-08T23:08:29.672Z" },
    { url = "https://files.pythonhosted.org/packages/9a/12/f003e824a19ed73be15542f172fd0ec4ad0b60cf37436652c93b9df7c585/pyzmq-27.1.0-cp313-cp313t-musllinux_1_2_aarch64.whl", hash = "sha256:c65047adafe573ff023b3187bb93faa583151627bc9c51fc4fb2c561ed689d39", size = 1650282, upload-time = "2025-09-08T23:08:31.349Z" },
    { url = "https://files.pythonhosted.org/packages/d5/4a/e82d788ed58e9a23995cee70dbc20c9aded3d13a92d30d57ec2291f1e8a3/pyzmq-27.1.0-cp313-cp313t-musllinux_1_2_i686.whl", hash = "sha256:90e6e9441c946a8b0a667356f7078d96411391a3b8f80980315455574177ec97", size = 2024468, upload-time = "2025-09-08T23:08:33.543Z" },
    { url = "https://files.pythonhosted.org/packages/d9/94/2da0a60841f757481e402b34bf4c8bf57fa54a5466b965de791b1e6f747d/pyzmq-27.1.0-cp313-cp313t-musllinux_1_2_x86_64.whl", hash = "sha256:add071b2d25f84e8189aaf0882d39a285b42fa3853016ebab234a5e78c7a43db", size = 1885394, upload-time = "2025-09-08T23:08:35.51Z" },
    { url = "https://files.pythonhosted.org/packages/4f/6f/55c10e2e49ad52d080dc24e37adb215e5b0d64990b57598abc2e3f01725b/pyzmq-27.1.0-cp313-cp313t-win32.whl", hash = "sha256:7ccc0700cfdf7bd487bea8d850ec38f204478681ea02a582a8da8171b7f90a1c", size = 574964, upload-time = "2025-09-08T23:08:37.178Z" },
    { url = "https://files.pythonhosted.org/packages/87/4d/2534970ba63dd7c522d8ca80fb92777f362c0f321900667c615e2067cb29/pyzmq-27.1.0-cp313-cp313t-win_amd64.whl", hash = "sha256:8085a9fba668216b9b4323be338ee5437a235fe275b9d1610e422ccc279733e2", size = 641029, upload-time = "2025-09-08T23:08:40.595Z" },
    { url = "https://files.pythonhosted.org/packages/f6/fa/f8aea7a28b0641f31d40dea42d7ef003fded31e184ef47db696bc74cd610/pyzmq-27.1.0-cp313-cp313t-win_arm64.whl", hash = "sha256:6bb54ca21bcfe361e445256c15eedf083f153811c37be87e0514934d6913061e", size = 561541, upload-time = "2025-09-08T23:08:42.668Z" },
    { url = "https://files.pythonhosted.org/packages/87/45/19efbb3000956e82d0331bafca5d9ac19ea2857722fa2caacefb6042f39d/pyzmq-27.1.0-cp314-cp314t-macosx_10_15_universal2.whl", hash = "sha256:ce980af330231615756acd5154f29813d553ea555485ae712c491cd483df6b7a", size = 1341197, upload-time = "2025-09-08T23:08:44.973Z" },
    { url = "https://files.pythonhosted.org/packages/48/43/d72ccdbf0d73d1343936296665826350cb1e825f92f2db9db3e61c2162a2/pyzmq-27.1.0-cp314-cp314t-manylinux2014_i686.manylinux_2_17_i686.whl", hash = "sha256:1779be8c549e54a1c38f805e56d2a2e5c009d26de10921d7d51cfd1c8d4632ea", size = 897175, upload-time = "2025-09-08T23:08:46.601Z" },
    { url = "https://files.pythonhosted.org/packages/2f/2e/a483f73a10b65a9ef0161e817321d39a770b2acf8bcf3004a28d90d14a94/pyzmq-27.1.0-cp314-cp314t-manylinux_2_26_aarch64.manylinux_2_28_aarch64.whl", hash = "sha256:7200bb0f03345515df50d99d3db206a0a6bee1955fbb8c453c76f5bf0e08fb96", size = 660427, upload-time = "2025-09-08T23:08:48.187Z" },
    { url = "https://files.pythonhosted.org/packages/f5/d2/5f36552c2d3e5685abe60dfa56f91169f7a2d99bbaf67c5271022ab40863/pyzmq-27.1.0-cp314-cp314t-manylinux_2_26_x86_64.manylinux_2_28_x86_64.whl", hash = "sha256:01c0e07d558b06a60773744ea6251f769cd79a41a97d11b8bf4ab8f034b0424d", size = 847929, upload-time = "2025-09-08T23:08:49.76Z" },
    { url = "https://files.pythonhosted.org/packages/c4/2a/404b331f2b7bf3198e9945f75c4c521f0c6a3a23b51f7a4a401b94a13833/pyzmq-27.1.0-cp314-cp314t-musllinux_1_2_aarch64.whl", hash = "sha256:80d834abee71f65253c91540445d37c4c561e293ba6e741b992f20a105d69146", size = 1650193, upload-time = "2025-09-08T23:08:51.7Z" },
    { url = "https://files.pythonhosted.org/packages/1c/0b/f4107e33f62a5acf60e3ded67ed33d79b4ce18de432625ce2fc5093d6388/pyzmq-27.1.0-cp314-cp314t-musllinux_1_2_i686.whl", hash = "sha256:544b4e3b7198dde4a62b8ff6685e9802a9a1ebf47e77478a5eb88eca2a82f2fd", size = 2024388, upload-time = "2025-09-08T23:08:53.393Z" },
    { url = "https://files.pythonhosted.org/packages/0d/01/add31fe76512642fd6e40e3a3bd21f4b47e242c8ba33efb6809e37076d9b/pyzmq-27.1.0-cp314-cp314t-musllinux_1_2_x86_64.whl", hash = "sha256:cedc4c68178e59a4046f97eca31b148ddcf51e88677de1ef4e78cf06c5376c9a", size = 1885316, upload-time = "2025-09-08T23:08:55.702Z" },
    { url = "https://files.pythonhosted.org/packages/c4/59/a5f38970f9bf07cee96128de79590bb354917914a9be11272cfc7ff26af0/pyzmq-27.1.0-cp314-cp314t-win32.whl", hash = "sha256:1f0b2a577fd770aa6f053211a55d1c47901f4d537389a034c690291485e5fe92", size = 587472, upload-time = "2025-09-08T23:08:58.18Z" },
    { url = "https://files.pythonhosted.org/packages/70/d8/78b1bad170f93fcf5e3536e70e8fadac55030002275c9a29e8f5719185de/pyzmq-27.1.0-cp314-cp314t-win_amd64.whl", hash = "sha256:19c9468ae0437f8074af379e986c5d3d7d7bfe033506af442e8c879732bedbe0", size = 661401, upload-time = "2025-09-08T23:08:59.802Z" },
    { url = "https://files.pythonhosted.org/packages/81/d6/4bfbb40c9a0b42fc53c7cf442f6385db70b40f74a783130c5d0a5aa62228/pyzmq-27.1.0-cp314-cp314t-win_arm64.whl", hash = "sha256:dc5dbf68a7857b59473f7df42650c621d7e8923fb03fa74a526890f4d33cc4d7", size = 575170, upload-time = "2025-09-08T23:09:01.418Z" },
]

[[package]]
name = "referencing"
version = "0.36.2"
source = { registry = "https://pypi.org/simple" }
dependencies = [
    { name = "attrs" },
    { name = "rpds-py" },
    { name = "typing-extensions", marker = "python_full_version < '3.13'" },
]
sdist = { url = "https://files.pythonhosted.org/packages/2f/db/98b5c277be99dd18bfd91dd04e1b759cad18d1a338188c936e92f921c7e2/referencing-0.36.2.tar.gz", hash = "sha256:df2e89862cd09deabbdba16944cc3f10feb6b3e6f18e902f7cc25609a34775aa", size = 74744, upload-time = "2025-01-25T08:48:16.138Z" }
wheels = [
    { url = "https://files.pythonhosted.org/packages/c1/b1/3baf80dc6d2b7bc27a95a67752d0208e410351e3feb4eb78de5f77454d8d/referencing-0.36.2-py3-none-any.whl", hash = "sha256:e8699adbbf8b5c7de96d8ffa0eb5c158b3beafce084968e2ea8bb08c6794dcd0", size = 26775, upload-time = "2025-01-25T08:48:14.241Z" },
]

[[package]]
name = "requests"
version = "2.32.5"
source = { registry = "https://pypi.org/simple" }
dependencies = [
    { name = "certifi" },
    { name = "charset-normalizer" },
    { name = "idna" },
    { name = "urllib3" },
]
sdist = { url = "https://files.pythonhosted.org/packages/c9/74/b3ff8e6c8446842c3f5c837e9c3dfcfe2018ea6ecef224c710c85ef728f4/requests-2.32.5.tar.gz", hash = "sha256:dbba0bac56e100853db0ea71b82b4dfd5fe2bf6d3754a8893c3af500cec7d7cf", size = 134517, upload-time = "2025-08-18T20:46:02.573Z" }
wheels = [
    { url = "https://files.pythonhosted.org/packages/1e/db/4254e3eabe8020b458f1a747140d32277ec7a271daf1d235b70dc0b4e6e3/requests-2.32.5-py3-none-any.whl", hash = "sha256:2462f94637a34fd532264295e186976db0f5d453d1cdd31473c85a6a161affb6", size = 64738, upload-time = "2025-08-18T20:46:00.542Z" },
]

[[package]]
name = "rfc3339-validator"
version = "0.1.4"
source = { registry = "https://pypi.org/simple" }
dependencies = [
    { name = "six" },
]
sdist = { url = "https://files.pythonhosted.org/packages/28/ea/a9387748e2d111c3c2b275ba970b735e04e15cdb1eb30693b6b5708c4dbd/rfc3339_validator-0.1.4.tar.gz", hash = "sha256:138a2abdf93304ad60530167e51d2dfb9549521a836871b88d7f4695d0022f6b", size = 5513, upload-time = "2021-05-12T16:37:54.178Z" }
wheels = [
    { url = "https://files.pythonhosted.org/packages/7b/44/4e421b96b67b2daff264473f7465db72fbdf36a07e05494f50300cc7b0c6/rfc3339_validator-0.1.4-py2.py3-none-any.whl", hash = "sha256:24f6ec1eda14ef823da9e36ec7113124b39c04d50a4d3d3a3c2859577e7791fa", size = 3490, upload-time = "2021-05-12T16:37:52.536Z" },
]

[[package]]
name = "rfc3986-validator"
version = "0.1.1"
source = { registry = "https://pypi.org/simple" }
sdist = { url = "https://files.pythonhosted.org/packages/da/88/f270de456dd7d11dcc808abfa291ecdd3f45ff44e3b549ffa01b126464d0/rfc3986_validator-0.1.1.tar.gz", hash = "sha256:3d44bde7921b3b9ec3ae4e3adca370438eccebc676456449b145d533b240d055", size = 6760, upload-time = "2019-10-28T16:00:19.144Z" }
wheels = [
    { url = "https://files.pythonhosted.org/packages/9e/51/17023c0f8f1869d8806b979a2bffa3f861f26a3f1a66b094288323fba52f/rfc3986_validator-0.1.1-py2.py3-none-any.whl", hash = "sha256:2f235c432ef459970b4306369336b9d5dbdda31b510ca1e327636e01f528bfa9", size = 4242, upload-time = "2019-10-28T16:00:13.976Z" },
]

[[package]]
name = "rfc3987-syntax"
version = "1.1.0"
source = { registry = "https://pypi.org/simple" }
dependencies = [
    { name = "lark" },
]
sdist = { url = "https://files.pythonhosted.org/packages/2c/06/37c1a5557acf449e8e406a830a05bf885ac47d33270aec454ef78675008d/rfc3987_syntax-1.1.0.tar.gz", hash = "sha256:717a62cbf33cffdd16dfa3a497d81ce48a660ea691b1ddd7be710c22f00b4a0d", size = 14239, upload-time = "2025-07-18T01:05:05.015Z" }
wheels = [
    { url = "https://files.pythonhosted.org/packages/7e/71/44ce230e1b7fadd372515a97e32a83011f906ddded8d03e3c6aafbdedbb7/rfc3987_syntax-1.1.0-py3-none-any.whl", hash = "sha256:6c3d97604e4c5ce9f714898e05401a0445a641cfa276432b0a648c80856f6a3f", size = 8046, upload-time = "2025-07-18T01:05:03.843Z" },
]

[[package]]
name = "rpds-py"
version = "0.27.1"
source = { registry = "https://pypi.org/simple" }
sdist = { url = "https://files.pythonhosted.org/packages/e9/dd/2c0cbe774744272b0ae725f44032c77bdcab6e8bcf544bffa3b6e70c8dba/rpds_py-0.27.1.tar.gz", hash = "sha256:26a1c73171d10b7acccbded82bf6a586ab8203601e565badc74bbbf8bc5a10f8", size = 27479, upload-time = "2025-08-27T12:16:36.024Z" }
wheels = [
    { url = "https://files.pythonhosted.org/packages/bd/fe/38de28dee5df58b8198c743fe2bea0c785c6d40941b9950bac4cdb71a014/rpds_py-0.27.1-cp312-cp312-macosx_10_12_x86_64.whl", hash = "sha256:ae2775c1973e3c30316892737b91f9283f9908e3cc7625b9331271eaaed7dc90", size = 361887, upload-time = "2025-08-27T12:13:10.233Z" },
    { url = "https://files.pythonhosted.org/packages/7c/9a/4b6c7eedc7dd90986bf0fab6ea2a091ec11c01b15f8ba0a14d3f80450468/rpds_py-0.27.1-cp312-cp312-macosx_11_0_arm64.whl", hash = "sha256:2643400120f55c8a96f7c9d858f7be0c88d383cd4653ae2cf0d0c88f668073e5", size = 345795, upload-time = "2025-08-27T12:13:11.65Z" },
    { url = "https://files.pythonhosted.org/packages/6f/0e/e650e1b81922847a09cca820237b0edee69416a01268b7754d506ade11ad/rpds_py-0.27.1-cp312-cp312-manylinux_2_17_aarch64.manylinux2014_aarch64.whl", hash = "sha256:16323f674c089b0360674a4abd28d5042947d54ba620f72514d69be4ff64845e", size = 385121, upload-time = "2025-08-27T12:13:13.008Z" },
    { url = "https://files.pythonhosted.org/packages/1b/ea/b306067a712988e2bff00dcc7c8f31d26c29b6d5931b461aa4b60a013e33/rpds_py-0.27.1-cp312-cp312-manylinux_2_17_armv7l.manylinux2014_armv7l.whl", hash = "sha256:9a1f4814b65eacac94a00fc9a526e3fdafd78e439469644032032d0d63de4881", size = 398976, upload-time = "2025-08-27T12:13:14.368Z" },
    { url = "https://files.pythonhosted.org/packages/2c/0a/26dc43c8840cb8fe239fe12dbc8d8de40f2365e838f3d395835dde72f0e5/rpds_py-0.27.1-cp312-cp312-manylinux_2_17_ppc64le.manylinux2014_ppc64le.whl", hash = "sha256:7ba32c16b064267b22f1850a34051121d423b6f7338a12b9459550eb2096e7ec", size = 525953, upload-time = "2025-08-27T12:13:15.774Z" },
    { url = "https://files.pythonhosted.org/packages/22/14/c85e8127b573aaf3a0cbd7fbb8c9c99e735a4a02180c84da2a463b766e9e/rpds_py-0.27.1-cp312-cp312-manylinux_2_17_s390x.manylinux2014_s390x.whl", hash = "sha256:e5c20f33fd10485b80f65e800bbe5f6785af510b9f4056c5a3c612ebc83ba6cb", size = 407915, upload-time = "2025-08-27T12:13:17.379Z" },
    { url = "https://files.pythonhosted.org/packages/ed/7b/8f4fee9ba1fb5ec856eb22d725a4efa3deb47f769597c809e03578b0f9d9/rpds_py-0.27.1-cp312-cp312-manylinux_2_17_x86_64.manylinux2014_x86_64.whl", hash = "sha256:466bfe65bd932da36ff279ddd92de56b042f2266d752719beb97b08526268ec5", size = 386883, upload-time = "2025-08-27T12:13:18.704Z" },
    { url = "https://files.pythonhosted.org/packages/86/47/28fa6d60f8b74fcdceba81b272f8d9836ac0340570f68f5df6b41838547b/rpds_py-0.27.1-cp312-cp312-manylinux_2_31_riscv64.whl", hash = "sha256:41e532bbdcb57c92ba3be62c42e9f096431b4cf478da9bc3bc6ce5c38ab7ba7a", size = 405699, upload-time = "2025-08-27T12:13:20.089Z" },
    { url = "https://files.pythonhosted.org/packages/d0/fd/c5987b5e054548df56953a21fe2ebed51fc1ec7c8f24fd41c067b68c4a0a/rpds_py-0.27.1-cp312-cp312-manylinux_2_5_i686.manylinux1_i686.whl", hash = "sha256:f149826d742b406579466283769a8ea448eed82a789af0ed17b0cd5770433444", size = 423713, upload-time = "2025-08-27T12:13:21.436Z" },
    { url = "https://files.pythonhosted.org/packages/ac/ba/3c4978b54a73ed19a7d74531be37a8bcc542d917c770e14d372b8daea186/rpds_py-0.27.1-cp312-cp312-musllinux_1_2_aarch64.whl", hash = "sha256:80c60cfb5310677bd67cb1e85a1e8eb52e12529545441b43e6f14d90b878775a", size = 562324, upload-time = "2025-08-27T12:13:22.789Z" },
    { url = "https://files.pythonhosted.org/packages/b5/6c/6943a91768fec16db09a42b08644b960cff540c66aab89b74be6d4a144ba/rpds_py-0.27.1-cp312-cp312-musllinux_1_2_i686.whl", hash = "sha256:7ee6521b9baf06085f62ba9c7a3e5becffbc32480d2f1b351559c001c38ce4c1", size = 593646, upload-time = "2025-08-27T12:13:24.122Z" },
    { url = "https://files.pythonhosted.org/packages/11/73/9d7a8f4be5f4396f011a6bb7a19fe26303a0dac9064462f5651ced2f572f/rpds_py-0.27.1-cp312-cp312-musllinux_1_2_x86_64.whl", hash = "sha256:a512c8263249a9d68cac08b05dd59d2b3f2061d99b322813cbcc14c3c7421998", size = 558137, upload-time = "2025-08-27T12:13:25.557Z" },
    { url = "https://files.pythonhosted.org/packages/6e/96/6772cbfa0e2485bcceef8071de7821f81aeac8bb45fbfd5542a3e8108165/rpds_py-0.27.1-cp312-cp312-win32.whl", hash = "sha256:819064fa048ba01b6dadc5116f3ac48610435ac9a0058bbde98e569f9e785c39", size = 221343, upload-time = "2025-08-27T12:13:26.967Z" },
    { url = "https://files.pythonhosted.org/packages/67/b6/c82f0faa9af1c6a64669f73a17ee0eeef25aff30bb9a1c318509efe45d84/rpds_py-0.27.1-cp312-cp312-win_amd64.whl", hash = "sha256:d9199717881f13c32c4046a15f024971a3b78ad4ea029e8da6b86e5aa9cf4594", size = 232497, upload-time = "2025-08-27T12:13:28.326Z" },
    { url = "https://files.pythonhosted.org/packages/e1/96/2817b44bd2ed11aebacc9251da03689d56109b9aba5e311297b6902136e2/rpds_py-0.27.1-cp312-cp312-win_arm64.whl", hash = "sha256:33aa65b97826a0e885ef6e278fbd934e98cdcfed80b63946025f01e2f5b29502", size = 222790, upload-time = "2025-08-27T12:13:29.71Z" },
    { url = "https://files.pythonhosted.org/packages/cc/77/610aeee8d41e39080c7e14afa5387138e3c9fa9756ab893d09d99e7d8e98/rpds_py-0.27.1-cp313-cp313-macosx_10_12_x86_64.whl", hash = "sha256:e4b9fcfbc021633863a37e92571d6f91851fa656f0180246e84cbd8b3f6b329b", size = 361741, upload-time = "2025-08-27T12:13:31.039Z" },
    { url = "https://files.pythonhosted.org/packages/3a/fc/c43765f201c6a1c60be2043cbdb664013def52460a4c7adace89d6682bf4/rpds_py-0.27.1-cp313-cp313-macosx_11_0_arm64.whl", hash = "sha256:1441811a96eadca93c517d08df75de45e5ffe68aa3089924f963c782c4b898cf", size = 345574, upload-time = "2025-08-27T12:13:32.902Z" },
    { url = "https://files.pythonhosted.org/packages/20/42/ee2b2ca114294cd9847d0ef9c26d2b0851b2e7e00bf14cc4c0b581df0fc3/rpds_py-0.27.1-cp313-cp313-manylinux_2_17_aarch64.manylinux2014_aarch64.whl", hash = "sha256:55266dafa22e672f5a4f65019015f90336ed31c6383bd53f5e7826d21a0e0b83", size = 385051, upload-time = "2025-08-27T12:13:34.228Z" },
    { url = "https://files.pythonhosted.org/packages/fd/e8/1e430fe311e4799e02e2d1af7c765f024e95e17d651612425b226705f910/rpds_py-0.27.1-cp313-cp313-manylinux_2_17_armv7l.manylinux2014_armv7l.whl", hash = "sha256:d78827d7ac08627ea2c8e02c9e5b41180ea5ea1f747e9db0915e3adf36b62dcf", size = 398395, upload-time = "2025-08-27T12:13:36.132Z" },
    { url = "https://files.pythonhosted.org/packages/82/95/9dc227d441ff2670651c27a739acb2535ccaf8b351a88d78c088965e5996/rpds_py-0.27.1-cp313-cp313-manylinux_2_17_ppc64le.manylinux2014_ppc64le.whl", hash = "sha256:ae92443798a40a92dc5f0b01d8a7c93adde0c4dc965310a29ae7c64d72b9fad2", size = 524334, upload-time = "2025-08-27T12:13:37.562Z" },
    { url = "https://files.pythonhosted.org/packages/87/01/a670c232f401d9ad461d9a332aa4080cd3cb1d1df18213dbd0d2a6a7ab51/rpds_py-0.27.1-cp313-cp313-manylinux_2_17_s390x.manylinux2014_s390x.whl", hash = "sha256:c46c9dd2403b66a2a3b9720ec4b74d4ab49d4fabf9f03dfdce2d42af913fe8d0", size = 407691, upload-time = "2025-08-27T12:13:38.94Z" },
    { url = "https://files.pythonhosted.org/packages/03/36/0a14aebbaa26fe7fab4780c76f2239e76cc95a0090bdb25e31d95c492fcd/rpds_py-0.27.1-cp313-cp313-manylinux_2_17_x86_64.manylinux2014_x86_64.whl", hash = "sha256:2efe4eb1d01b7f5f1939f4ef30ecea6c6b3521eec451fb93191bf84b2a522418", size = 386868, upload-time = "2025-08-27T12:13:40.192Z" },
    { url = "https://files.pythonhosted.org/packages/3b/03/8c897fb8b5347ff6c1cc31239b9611c5bf79d78c984430887a353e1409a1/rpds_py-0.27.1-cp313-cp313-manylinux_2_31_riscv64.whl", hash = "sha256:15d3b4d83582d10c601f481eca29c3f138d44c92187d197aff663a269197c02d", size = 405469, upload-time = "2025-08-27T12:13:41.496Z" },
    { url = "https://files.pythonhosted.org/packages/da/07/88c60edc2df74850d496d78a1fdcdc7b54360a7f610a4d50008309d41b94/rpds_py-0.27.1-cp313-cp313-manylinux_2_5_i686.manylinux1_i686.whl", hash = "sha256:4ed2e16abbc982a169d30d1a420274a709949e2cbdef119fe2ec9d870b42f274", size = 422125, upload-time = "2025-08-27T12:13:42.802Z" },
    { url = "https://files.pythonhosted.org/packages/6b/86/5f4c707603e41b05f191a749984f390dabcbc467cf833769b47bf14ba04f/rpds_py-0.27.1-cp313-cp313-musllinux_1_2_aarch64.whl", hash = "sha256:a75f305c9b013289121ec0f1181931975df78738cdf650093e6b86d74aa7d8dd", size = 562341, upload-time = "2025-08-27T12:13:44.472Z" },
    { url = "https://files.pythonhosted.org/packages/b2/92/3c0cb2492094e3cd9baf9e49bbb7befeceb584ea0c1a8b5939dca4da12e5/rpds_py-0.27.1-cp313-cp313-musllinux_1_2_i686.whl", hash = "sha256:67ce7620704745881a3d4b0ada80ab4d99df390838839921f99e63c474f82cf2", size = 592511, upload-time = "2025-08-27T12:13:45.898Z" },
    { url = "https://files.pythonhosted.org/packages/10/bb/82e64fbb0047c46a168faa28d0d45a7851cd0582f850b966811d30f67ad8/rpds_py-0.27.1-cp313-cp313-musllinux_1_2_x86_64.whl", hash = "sha256:9d992ac10eb86d9b6f369647b6a3f412fc0075cfd5d799530e84d335e440a002", size = 557736, upload-time = "2025-08-27T12:13:47.408Z" },
    { url = "https://files.pythonhosted.org/packages/00/95/3c863973d409210da7fb41958172c6b7dbe7fc34e04d3cc1f10bb85e979f/rpds_py-0.27.1-cp313-cp313-win32.whl", hash = "sha256:4f75e4bd8ab8db624e02c8e2fc4063021b58becdbe6df793a8111d9343aec1e3", size = 221462, upload-time = "2025-08-27T12:13:48.742Z" },
    { url = "https://files.pythonhosted.org/packages/ce/2c/5867b14a81dc217b56d95a9f2a40fdbc56a1ab0181b80132beeecbd4b2d6/rpds_py-0.27.1-cp313-cp313-win_amd64.whl", hash = "sha256:f9025faafc62ed0b75a53e541895ca272815bec18abe2249ff6501c8f2e12b83", size = 232034, upload-time = "2025-08-27T12:13:50.11Z" },
    { url = "https://files.pythonhosted.org/packages/c7/78/3958f3f018c01923823f1e47f1cc338e398814b92d83cd278364446fac66/rpds_py-0.27.1-cp313-cp313-win_arm64.whl", hash = "sha256:ed10dc32829e7d222b7d3b93136d25a406ba9788f6a7ebf6809092da1f4d279d", size = 222392, upload-time = "2025-08-27T12:13:52.587Z" },
    { url = "https://files.pythonhosted.org/packages/01/76/1cdf1f91aed5c3a7bf2eba1f1c4e4d6f57832d73003919a20118870ea659/rpds_py-0.27.1-cp313-cp313t-macosx_10_12_x86_64.whl", hash = "sha256:92022bbbad0d4426e616815b16bc4127f83c9a74940e1ccf3cfe0b387aba0228", size = 358355, upload-time = "2025-08-27T12:13:54.012Z" },
    { url = "https://files.pythonhosted.org/packages/c3/6f/bf142541229374287604caf3bb2a4ae17f0a580798fd72d3b009b532db4e/rpds_py-0.27.1-cp313-cp313t-macosx_11_0_arm64.whl", hash = "sha256:47162fdab9407ec3f160805ac3e154df042e577dd53341745fc7fb3f625e6d92", size = 342138, upload-time = "2025-08-27T12:13:55.791Z" },
    { url = "https://files.pythonhosted.org/packages/1a/77/355b1c041d6be40886c44ff5e798b4e2769e497b790f0f7fd1e78d17e9a8/rpds_py-0.27.1-cp313-cp313t-manylinux_2_17_aarch64.manylinux2014_aarch64.whl", hash = "sha256:fb89bec23fddc489e5d78b550a7b773557c9ab58b7946154a10a6f7a214a48b2", size = 380247, upload-time = "2025-08-27T12:13:57.683Z" },
    { url = "https://files.pythonhosted.org/packages/d6/a4/d9cef5c3946ea271ce2243c51481971cd6e34f21925af2783dd17b26e815/rpds_py-0.27.1-cp313-cp313t-manylinux_2_17_armv7l.manylinux2014_armv7l.whl", hash = "sha256:e48af21883ded2b3e9eb48cb7880ad8598b31ab752ff3be6457001d78f416723", size = 390699, upload-time = "2025-08-27T12:13:59.137Z" },
    { url = "https://files.pythonhosted.org/packages/3a/06/005106a7b8c6c1a7e91b73169e49870f4af5256119d34a361ae5240a0c1d/rpds_py-0.27.1-cp313-cp313t-manylinux_2_17_ppc64le.manylinux2014_ppc64le.whl", hash = "sha256:6f5b7bd8e219ed50299e58551a410b64daafb5017d54bbe822e003856f06a802", size = 521852, upload-time = "2025-08-27T12:14:00.583Z" },
    { url = "https://files.pythonhosted.org/packages/e5/3e/50fb1dac0948e17a02eb05c24510a8fe12d5ce8561c6b7b7d1339ab7ab9c/rpds_py-0.27.1-cp313-cp313t-manylinux_2_17_s390x.manylinux2014_s390x.whl", hash = "sha256:08f1e20bccf73b08d12d804d6e1c22ca5530e71659e6673bce31a6bb71c1e73f", size = 402582, upload-time = "2025-08-27T12:14:02.034Z" },
    { url = "https://files.pythonhosted.org/packages/cb/b0/f4e224090dc5b0ec15f31a02d746ab24101dd430847c4d99123798661bfc/rpds_py-0.27.1-cp313-cp313t-manylinux_2_17_x86_64.manylinux2014_x86_64.whl", hash = "sha256:0dc5dceeaefcc96dc192e3a80bbe1d6c410c469e97bdd47494a7d930987f18b2", size = 384126, upload-time = "2025-08-27T12:14:03.437Z" },
    { url = "https://files.pythonhosted.org/packages/54/77/ac339d5f82b6afff1df8f0fe0d2145cc827992cb5f8eeb90fc9f31ef7a63/rpds_py-0.27.1-cp313-cp313t-manylinux_2_31_riscv64.whl", hash = "sha256:d76f9cc8665acdc0c9177043746775aa7babbf479b5520b78ae4002d889f5c21", size = 399486, upload-time = "2025-08-27T12:14:05.443Z" },
    { url = "https://files.pythonhosted.org/packages/d6/29/3e1c255eee6ac358c056a57d6d6869baa00a62fa32eea5ee0632039c50a3/rpds_py-0.27.1-cp313-cp313t-manylinux_2_5_i686.manylinux1_i686.whl", hash = "sha256:134fae0e36022edad8290a6661edf40c023562964efea0cc0ec7f5d392d2aaef", size = 414832, upload-time = "2025-08-27T12:14:06.902Z" },
    { url = "https://files.pythonhosted.org/packages/3f/db/6d498b844342deb3fa1d030598db93937a9964fcf5cb4da4feb5f17be34b/rpds_py-0.27.1-cp313-cp313t-musllinux_1_2_aarch64.whl", hash = "sha256:eb11a4f1b2b63337cfd3b4d110af778a59aae51c81d195768e353d8b52f88081", size = 557249, upload-time = "2025-08-27T12:14:08.37Z" },
    { url = "https://files.pythonhosted.org/packages/60/f3/690dd38e2310b6f68858a331399b4d6dbb9132c3e8ef8b4333b96caf403d/rpds_py-0.27.1-cp313-cp313t-musllinux_1_2_i686.whl", hash = "sha256:13e608ac9f50a0ed4faec0e90ece76ae33b34c0e8656e3dceb9a7db994c692cd", size = 587356, upload-time = "2025-08-27T12:14:10.034Z" },
    { url = "https://files.pythonhosted.org/packages/86/e3/84507781cccd0145f35b1dc32c72675200c5ce8d5b30f813e49424ef68fc/rpds_py-0.27.1-cp313-cp313t-musllinux_1_2_x86_64.whl", hash = "sha256:dd2135527aa40f061350c3f8f89da2644de26cd73e4de458e79606384f4f68e7", size = 555300, upload-time = "2025-08-27T12:14:11.783Z" },
    { url = "https://files.pythonhosted.org/packages/e5/ee/375469849e6b429b3516206b4580a79e9ef3eb12920ddbd4492b56eaacbe/rpds_py-0.27.1-cp313-cp313t-win32.whl", hash = "sha256:3020724ade63fe320a972e2ffd93b5623227e684315adce194941167fee02688", size = 216714, upload-time = "2025-08-27T12:14:13.629Z" },
    { url = "https://files.pythonhosted.org/packages/21/87/3fc94e47c9bd0742660e84706c311a860dcae4374cf4a03c477e23ce605a/rpds_py-0.27.1-cp313-cp313t-win_amd64.whl", hash = "sha256:8ee50c3e41739886606388ba3ab3ee2aae9f35fb23f833091833255a31740797", size = 228943, upload-time = "2025-08-27T12:14:14.937Z" },
    { url = "https://files.pythonhosted.org/packages/70/36/b6e6066520a07cf029d385de869729a895917b411e777ab1cde878100a1d/rpds_py-0.27.1-cp314-cp314-macosx_10_12_x86_64.whl", hash = "sha256:acb9aafccaae278f449d9c713b64a9e68662e7799dbd5859e2c6b3c67b56d334", size = 362472, upload-time = "2025-08-27T12:14:16.333Z" },
    { url = "https://files.pythonhosted.org/packages/af/07/b4646032e0dcec0df9c73a3bd52f63bc6c5f9cda992f06bd0e73fe3fbebd/rpds_py-0.27.1-cp314-cp314-macosx_11_0_arm64.whl", hash = "sha256:b7fb801aa7f845ddf601c49630deeeccde7ce10065561d92729bfe81bd21fb33", size = 345676, upload-time = "2025-08-27T12:14:17.764Z" },
    { url = "https://files.pythonhosted.org/packages/b0/16/2f1003ee5d0af4bcb13c0cf894957984c32a6751ed7206db2aee7379a55e/rpds_py-0.27.1-cp314-cp314-manylinux_2_17_aarch64.manylinux2014_aarch64.whl", hash = "sha256:fe0dd05afb46597b9a2e11c351e5e4283c741237e7f617ffb3252780cca9336a", size = 385313, upload-time = "2025-08-27T12:14:19.829Z" },
    { url = "https://files.pythonhosted.org/packages/05/cd/7eb6dd7b232e7f2654d03fa07f1414d7dfc980e82ba71e40a7c46fd95484/rpds_py-0.27.1-cp314-cp314-manylinux_2_17_armv7l.manylinux2014_armv7l.whl", hash = "sha256:b6dfb0e058adb12d8b1d1b25f686e94ffa65d9995a5157afe99743bf7369d62b", size = 399080, upload-time = "2025-08-27T12:14:21.531Z" },
    { url = "https://files.pythonhosted.org/packages/20/51/5829afd5000ec1cb60f304711f02572d619040aa3ec033d8226817d1e571/rpds_py-0.27.1-cp314-cp314-manylinux_2_17_ppc64le.manylinux2014_ppc64le.whl", hash = "sha256:ed090ccd235f6fa8bb5861684567f0a83e04f52dfc2e5c05f2e4b1309fcf85e7", size = 523868, upload-time = "2025-08-27T12:14:23.485Z" },
    { url = "https://files.pythonhosted.org/packages/05/2c/30eebca20d5db95720ab4d2faec1b5e4c1025c473f703738c371241476a2/rpds_py-0.27.1-cp314-cp314-manylinux_2_17_s390x.manylinux2014_s390x.whl", hash = "sha256:bf876e79763eecf3e7356f157540d6a093cef395b65514f17a356f62af6cc136", size = 408750, upload-time = "2025-08-27T12:14:24.924Z" },
    { url = "https://files.pythonhosted.org/packages/90/1a/cdb5083f043597c4d4276eae4e4c70c55ab5accec078da8611f24575a367/rpds_py-0.27.1-cp314-cp314-manylinux_2_17_x86_64.manylinux2014_x86_64.whl", hash = "sha256:12ed005216a51b1d6e2b02a7bd31885fe317e45897de81d86dcce7d74618ffff", size = 387688, upload-time = "2025-08-27T12:14:27.537Z" },
    { url = "https://files.pythonhosted.org/packages/7c/92/cf786a15320e173f945d205ab31585cc43969743bb1a48b6888f7a2b0a2d/rpds_py-0.27.1-cp314-cp314-manylinux_2_31_riscv64.whl", hash = "sha256:ee4308f409a40e50593c7e3bb8cbe0b4d4c66d1674a316324f0c2f5383b486f9", size = 407225, upload-time = "2025-08-27T12:14:28.981Z" },
    { url = "https://files.pythonhosted.org/packages/33/5c/85ee16df5b65063ef26017bef33096557a4c83fbe56218ac7cd8c235f16d/rpds_py-0.27.1-cp314-cp314-manylinux_2_5_i686.manylinux1_i686.whl", hash = "sha256:0b08d152555acf1f455154d498ca855618c1378ec810646fcd7c76416ac6dc60", size = 423361, upload-time = "2025-08-27T12:14:30.469Z" },
    { url = "https://files.pythonhosted.org/packages/4b/8e/1c2741307fcabd1a334ecf008e92c4f47bb6f848712cf15c923becfe82bb/rpds_py-0.27.1-cp314-cp314-musllinux_1_2_aarch64.whl", hash = "sha256:dce51c828941973a5684d458214d3a36fcd28da3e1875d659388f4f9f12cc33e", size = 562493, upload-time = "2025-08-27T12:14:31.987Z" },
    { url = "https://files.pythonhosted.org/packages/04/03/5159321baae9b2222442a70c1f988cbbd66b9be0675dd3936461269be360/rpds_py-0.27.1-cp314-cp314-musllinux_1_2_i686.whl", hash = "sha256:c1476d6f29eb81aa4151c9a31219b03f1f798dc43d8af1250a870735516a1212", size = 592623, upload-time = "2025-08-27T12:14:33.543Z" },
    { url = "https://files.pythonhosted.org/packages/ff/39/c09fd1ad28b85bc1d4554a8710233c9f4cefd03d7717a1b8fbfd171d1167/rpds_py-0.27.1-cp314-cp314-musllinux_1_2_x86_64.whl", hash = "sha256:3ce0cac322b0d69b63c9cdb895ee1b65805ec9ffad37639f291dd79467bee675", size = 558800, upload-time = "2025-08-27T12:14:35.436Z" },
    { url = "https://files.pythonhosted.org/packages/c5/d6/99228e6bbcf4baa764b18258f519a9035131d91b538d4e0e294313462a98/rpds_py-0.27.1-cp314-cp314-win32.whl", hash = "sha256:dfbfac137d2a3d0725758cd141f878bf4329ba25e34979797c89474a89a8a3a3", size = 221943, upload-time = "2025-08-27T12:14:36.898Z" },
    { url = "https://files.pythonhosted.org/packages/be/07/c802bc6b8e95be83b79bdf23d1aa61d68324cb1006e245d6c58e959e314d/rpds_py-0.27.1-cp314-cp314-win_amd64.whl", hash = "sha256:a6e57b0abfe7cc513450fcf529eb486b6e4d3f8aee83e92eb5f1ef848218d456", size = 233739, upload-time = "2025-08-27T12:14:38.386Z" },
    { url = "https://files.pythonhosted.org/packages/c8/89/3e1b1c16d4c2d547c5717377a8df99aee8099ff050f87c45cb4d5fa70891/rpds_py-0.27.1-cp314-cp314-win_arm64.whl", hash = "sha256:faf8d146f3d476abfee026c4ae3bdd9ca14236ae4e4c310cbd1cf75ba33d24a3", size = 223120, upload-time = "2025-08-27T12:14:39.82Z" },
    { url = "https://files.pythonhosted.org/packages/62/7e/dc7931dc2fa4a6e46b2a4fa744a9fe5c548efd70e0ba74f40b39fa4a8c10/rpds_py-0.27.1-cp314-cp314t-macosx_10_12_x86_64.whl", hash = "sha256:ba81d2b56b6d4911ce735aad0a1d4495e808b8ee4dc58715998741a26874e7c2", size = 358944, upload-time = "2025-08-27T12:14:41.199Z" },
    { url = "https://files.pythonhosted.org/packages/e6/22/4af76ac4e9f336bfb1a5f240d18a33c6b2fcaadb7472ac7680576512b49a/rpds_py-0.27.1-cp314-cp314t-macosx_11_0_arm64.whl", hash = "sha256:84f7d509870098de0e864cad0102711c1e24e9b1a50ee713b65928adb22269e4", size = 342283, upload-time = "2025-08-27T12:14:42.699Z" },
    { url = "https://files.pythonhosted.org/packages/1c/15/2a7c619b3c2272ea9feb9ade67a45c40b3eeb500d503ad4c28c395dc51b4/rpds_py-0.27.1-cp314-cp314t-manylinux_2_17_aarch64.manylinux2014_aarch64.whl", hash = "sha256:a9e960fc78fecd1100539f14132425e1d5fe44ecb9239f8f27f079962021523e", size = 380320, upload-time = "2025-08-27T12:14:44.157Z" },
    { url = "https://files.pythonhosted.org/packages/a2/7d/4c6d243ba4a3057e994bb5bedd01b5c963c12fe38dde707a52acdb3849e7/rpds_py-0.27.1-cp314-cp314t-manylinux_2_17_armv7l.manylinux2014_armv7l.whl", hash = "sha256:62f85b665cedab1a503747617393573995dac4600ff51869d69ad2f39eb5e817", size = 391760, upload-time = "2025-08-27T12:14:45.845Z" },
    { url = "https://files.pythonhosted.org/packages/b4/71/b19401a909b83bcd67f90221330bc1ef11bc486fe4e04c24388d28a618ae/rpds_py-0.27.1-cp314-cp314t-manylinux_2_17_ppc64le.manylinux2014_ppc64le.whl", hash = "sha256:fed467af29776f6556250c9ed85ea5a4dd121ab56a5f8b206e3e7a4c551e48ec", size = 522476, upload-time = "2025-08-27T12:14:47.364Z" },
    { url = "https://files.pythonhosted.org/packages/e4/44/1a3b9715c0455d2e2f0f6df5ee6d6f5afdc423d0773a8a682ed2b43c566c/rpds_py-0.27.1-cp314-cp314t-manylinux_2_17_s390x.manylinux2014_s390x.whl", hash = "sha256:f2729615f9d430af0ae6b36cf042cb55c0936408d543fb691e1a9e36648fd35a", size = 403418, upload-time = "2025-08-27T12:14:49.991Z" },
    { url = "https://files.pythonhosted.org/packages/1c/4b/fb6c4f14984eb56673bc868a66536f53417ddb13ed44b391998100a06a96/rpds_py-0.27.1-cp314-cp314t-manylinux_2_17_x86_64.manylinux2014_x86_64.whl", hash = "sha256:1b207d881a9aef7ba753d69c123a35d96ca7cb808056998f6b9e8747321f03b8", size = 384771, upload-time = "2025-08-27T12:14:52.159Z" },
    { url = "https://files.pythonhosted.org/packages/c0/56/d5265d2d28b7420d7b4d4d85cad8ef891760f5135102e60d5c970b976e41/rpds_py-0.27.1-cp314-cp314t-manylinux_2_31_riscv64.whl", hash = "sha256:639fd5efec029f99b79ae47e5d7e00ad8a773da899b6309f6786ecaf22948c48", size = 400022, upload-time = "2025-08-27T12:14:53.859Z" },
    { url = "https://files.pythonhosted.org/packages/8f/e9/9f5fc70164a569bdd6ed9046486c3568d6926e3a49bdefeeccfb18655875/rpds_py-0.27.1-cp314-cp314t-manylinux_2_5_i686.manylinux1_i686.whl", hash = "sha256:fecc80cb2a90e28af8a9b366edacf33d7a91cbfe4c2c4544ea1246e949cfebeb", size = 416787, upload-time = "2025-08-27T12:14:55.673Z" },
    { url = "https://files.pythonhosted.org/packages/d4/64/56dd03430ba491db943a81dcdef115a985aac5f44f565cd39a00c766d45c/rpds_py-0.27.1-cp314-cp314t-musllinux_1_2_aarch64.whl", hash = "sha256:42a89282d711711d0a62d6f57d81aa43a1368686c45bc1c46b7f079d55692734", size = 557538, upload-time = "2025-08-27T12:14:57.245Z" },
    { url = "https://files.pythonhosted.org/packages/3f/36/92cc885a3129993b1d963a2a42ecf64e6a8e129d2c7cc980dbeba84e55fb/rpds_py-0.27.1-cp314-cp314t-musllinux_1_2_i686.whl", hash = "sha256:cf9931f14223de59551ab9d38ed18d92f14f055a5f78c1d8ad6493f735021bbb", size = 588512, upload-time = "2025-08-27T12:14:58.728Z" },
    { url = "https://files.pythonhosted.org/packages/dd/10/6b283707780a81919f71625351182b4f98932ac89a09023cb61865136244/rpds_py-0.27.1-cp314-cp314t-musllinux_1_2_x86_64.whl", hash = "sha256:f39f58a27cc6e59f432b568ed8429c7e1641324fbe38131de852cd77b2d534b0", size = 555813, upload-time = "2025-08-27T12:15:00.334Z" },
    { url = "https://files.pythonhosted.org/packages/04/2e/30b5ea18c01379da6272a92825dd7e53dc9d15c88a19e97932d35d430ef7/rpds_py-0.27.1-cp314-cp314t-win32.whl", hash = "sha256:d5fa0ee122dc09e23607a28e6d7b150da16c662e66409bbe85230e4c85bb528a", size = 217385, upload-time = "2025-08-27T12:15:01.937Z" },
    { url = "https://files.pythonhosted.org/packages/32/7d/97119da51cb1dd3f2f3c0805f155a3aa4a95fa44fe7d78ae15e69edf4f34/rpds_py-0.27.1-cp314-cp314t-win_amd64.whl", hash = "sha256:6567d2bb951e21232c2f660c24cf3470bb96de56cdcb3f071a83feeaff8a2772", size = 230097, upload-time = "2025-08-27T12:15:03.961Z" },
]

[[package]]
name = "ruff"
version = "0.13.2"
source = { registry = "https://pypi.org/simple" }
sdist = { url = "https://files.pythonhosted.org/packages/02/df/8d7d8c515d33adfc540e2edf6c6021ea1c5a58a678d8cfce9fae59aabcab/ruff-0.13.2.tar.gz", hash = "sha256:cb12fffd32fb16d32cef4ed16d8c7cdc27ed7c944eaa98d99d01ab7ab0b710ff", size = 5416417, upload-time = "2025-09-25T14:54:09.936Z" }
wheels = [
    { url = "https://files.pythonhosted.org/packages/6e/84/5716a7fa4758e41bf70e603e13637c42cfb9dbf7ceb07180211b9bbf75ef/ruff-0.13.2-py3-none-linux_armv6l.whl", hash = "sha256:3796345842b55f033a78285e4f1641078f902020d8450cade03aad01bffd81c3", size = 12343254, upload-time = "2025-09-25T14:53:27.784Z" },
    { url = "https://files.pythonhosted.org/packages/9b/77/c7042582401bb9ac8eff25360e9335e901d7a1c0749a2b28ba4ecb239991/ruff-0.13.2-py3-none-macosx_10_12_x86_64.whl", hash = "sha256:ff7e4dda12e683e9709ac89e2dd436abf31a4d8a8fc3d89656231ed808e231d2", size = 13040891, upload-time = "2025-09-25T14:53:31.38Z" },
    { url = "https://files.pythonhosted.org/packages/c6/15/125a7f76eb295cb34d19c6778e3a82ace33730ad4e6f28d3427e134a02e0/ruff-0.13.2-py3-none-macosx_11_0_arm64.whl", hash = "sha256:c75e9d2a2fafd1fdd895d0e7e24b44355984affdde1c412a6f6d3f6e16b22d46", size = 12243588, upload-time = "2025-09-25T14:53:33.543Z" },
    { url = "https://files.pythonhosted.org/packages/9e/eb/0093ae04a70f81f8be7fd7ed6456e926b65d238fc122311293d033fdf91e/ruff-0.13.2-py3-none-manylinux_2_17_aarch64.manylinux2014_aarch64.whl", hash = "sha256:cceac74e7bbc53ed7d15d1042ffe7b6577bf294611ad90393bf9b2a0f0ec7cb6", size = 12491359, upload-time = "2025-09-25T14:53:35.892Z" },
    { url = "https://files.pythonhosted.org/packages/43/fe/72b525948a6956f07dad4a6f122336b6a05f2e3fd27471cea612349fedb9/ruff-0.13.2-py3-none-manylinux_2_17_armv7l.manylinux2014_armv7l.whl", hash = "sha256:6ae3f469b5465ba6d9721383ae9d49310c19b452a161b57507764d7ef15f4b07", size = 12162486, upload-time = "2025-09-25T14:53:38.171Z" },
    { url = "https://files.pythonhosted.org/packages/6a/e3/0fac422bbbfb2ea838023e0d9fcf1f30183d83ab2482800e2cb892d02dfe/ruff-0.13.2-py3-none-manylinux_2_17_i686.manylinux2014_i686.whl", hash = "sha256:4f8f9e3cd6714358238cd6626b9d43026ed19c0c018376ac1ef3c3a04ffb42d8", size = 13871203, upload-time = "2025-09-25T14:53:41.943Z" },
    { url = "https://files.pythonhosted.org/packages/6b/82/b721c8e3ec5df6d83ba0e45dcf00892c4f98b325256c42c38ef136496cbf/ruff-0.13.2-py3-none-manylinux_2_17_ppc64.manylinux2014_ppc64.whl", hash = "sha256:c6ed79584a8f6cbe2e5d7dbacf7cc1ee29cbdb5df1172e77fbdadc8bb85a1f89", size = 14929635, upload-time = "2025-09-25T14:53:43.953Z" },
    { url = "https://files.pythonhosted.org/packages/c4/a0/ad56faf6daa507b83079a1ad7a11694b87d61e6bf01c66bd82b466f21821/ruff-0.13.2-py3-none-manylinux_2_17_ppc64le.manylinux2014_ppc64le.whl", hash = "sha256:aed130b2fde049cea2019f55deb939103123cdd191105f97a0599a3e753d61b0", size = 14338783, upload-time = "2025-09-25T14:53:46.205Z" },
    { url = "https://files.pythonhosted.org/packages/47/77/ad1d9156db8f99cd01ee7e29d74b34050e8075a8438e589121fcd25c4b08/ruff-0.13.2-py3-none-manylinux_2_17_s390x.manylinux2014_s390x.whl", hash = "sha256:1887c230c2c9d65ed1b4e4cfe4d255577ea28b718ae226c348ae68df958191aa", size = 13355322, upload-time = "2025-09-25T14:53:48.164Z" },
    { url = "https://files.pythonhosted.org/packages/64/8b/e87cfca2be6f8b9f41f0bb12dc48c6455e2d66df46fe61bb441a226f1089/ruff-0.13.2-py3-none-manylinux_2_17_x86_64.manylinux2014_x86_64.whl", hash = "sha256:5bcb10276b69b3cfea3a102ca119ffe5c6ba3901e20e60cf9efb53fa417633c3", size = 13354427, upload-time = "2025-09-25T14:53:50.486Z" },
    { url = "https://files.pythonhosted.org/packages/7f/df/bf382f3fbead082a575edb860897287f42b1b3c694bafa16bc9904c11ed3/ruff-0.13.2-py3-none-manylinux_2_31_riscv64.whl", hash = "sha256:afa721017aa55a555b2ff7944816587f1cb813c2c0a882d158f59b832da1660d", size = 13537637, upload-time = "2025-09-25T14:53:52.887Z" },
    { url = "https://files.pythonhosted.org/packages/51/70/1fb7a7c8a6fc8bd15636288a46e209e81913b87988f26e1913d0851e54f4/ruff-0.13.2-py3-none-musllinux_1_2_aarch64.whl", hash = "sha256:1dbc875cf3720c64b3990fef8939334e74cb0ca65b8dbc61d1f439201a38101b", size = 12340025, upload-time = "2025-09-25T14:53:54.88Z" },
    { url = "https://files.pythonhosted.org/packages/4c/27/1e5b3f1c23ca5dd4106d9d580e5c13d9acb70288bff614b3d7b638378cc9/ruff-0.13.2-py3-none-musllinux_1_2_armv7l.whl", hash = "sha256:5b939a1b2a960e9742e9a347e5bbc9b3c3d2c716f86c6ae273d9cbd64f193f22", size = 12133449, upload-time = "2025-09-25T14:53:57.089Z" },
    { url = "https://files.pythonhosted.org/packages/2d/09/b92a5ccee289f11ab128df57d5911224197d8d55ef3bd2043534ff72ca54/ruff-0.13.2-py3-none-musllinux_1_2_i686.whl", hash = "sha256:50e2d52acb8de3804fc5f6e2fa3ae9bdc6812410a9e46837e673ad1f90a18736", size = 13051369, upload-time = "2025-09-25T14:53:59.124Z" },
    { url = "https://files.pythonhosted.org/packages/89/99/26c9d1c7d8150f45e346dc045cc49f23e961efceb4a70c47dea0960dea9a/ruff-0.13.2-py3-none-musllinux_1_2_x86_64.whl", hash = "sha256:3196bc13ab2110c176b9a4ae5ff7ab676faaa1964b330a1383ba20e1e19645f2", size = 13523644, upload-time = "2025-09-25T14:54:01.622Z" },
    { url = "https://files.pythonhosted.org/packages/f7/00/e7f1501e81e8ec290e79527827af1d88f541d8d26151751b46108978dade/ruff-0.13.2-py3-none-win32.whl", hash = "sha256:7c2a0b7c1e87795fec3404a485096bcd790216c7c146a922d121d8b9c8f1aaac", size = 12245990, upload-time = "2025-09-25T14:54:03.647Z" },
    { url = "https://files.pythonhosted.org/packages/ee/bd/d9f33a73de84fafd0146c6fba4f497c4565fe8fa8b46874b8e438869abc2/ruff-0.13.2-py3-none-win_amd64.whl", hash = "sha256:17d95fb32218357c89355f6f6f9a804133e404fc1f65694372e02a557edf8585", size = 13324004, upload-time = "2025-09-25T14:54:06.05Z" },
    { url = "https://files.pythonhosted.org/packages/c3/12/28fa2f597a605884deb0f65c1b1ae05111051b2a7030f5d8a4ff7f4599ba/ruff-0.13.2-py3-none-win_arm64.whl", hash = "sha256:da711b14c530412c827219312b7d7fbb4877fb31150083add7e8c5336549cea7", size = 12484437, upload-time = "2025-09-25T14:54:08.022Z" },
]

[[package]]
name = "seaborn"
version = "0.13.2"
source = { registry = "https://pypi.org/simple" }
dependencies = [
    { name = "matplotlib" },
    { name = "numpy" },
    { name = "pandas" },
]
sdist = { url = "https://files.pythonhosted.org/packages/86/59/a451d7420a77ab0b98f7affa3a1d78a313d2f7281a57afb1a34bae8ab412/seaborn-0.13.2.tar.gz", hash = "sha256:93e60a40988f4d65e9f4885df477e2fdaff6b73a9ded434c1ab356dd57eefff7", size = 1457696, upload-time = "2024-01-25T13:21:52.551Z" }
wheels = [
    { url = "https://files.pythonhosted.org/packages/83/11/00d3c3dfc25ad54e731d91449895a79e4bf2384dc3ac01809010ba88f6d5/seaborn-0.13.2-py3-none-any.whl", hash = "sha256:636f8336facf092165e27924f223d3c62ca560b1f2bb5dff7ab7fad265361987", size = 294914, upload-time = "2024-01-25T13:21:49.598Z" },
]

[[package]]
name = "send2trash"
version = "1.8.3"
source = { registry = "https://pypi.org/simple" }
sdist = { url = "https://files.pythonhosted.org/packages/fd/3a/aec9b02217bb79b87bbc1a21bc6abc51e3d5dcf65c30487ac96c0908c722/Send2Trash-1.8.3.tar.gz", hash = "sha256:b18e7a3966d99871aefeb00cfbcfdced55ce4871194810fc71f4aa484b953abf", size = 17394, upload-time = "2024-04-07T00:01:09.267Z" }
wheels = [
    { url = "https://files.pythonhosted.org/packages/40/b0/4562db6223154aa4e22f939003cb92514c79f3d4dccca3444253fd17f902/Send2Trash-1.8.3-py3-none-any.whl", hash = "sha256:0c31227e0bd08961c7665474a3d1ef7193929fedda4233843689baa056be46c9", size = 18072, upload-time = "2024-04-07T00:01:07.438Z" },
]

[[package]]
name = "setuptools"
version = "80.9.0"
source = { registry = "https://pypi.org/simple" }
sdist = { url = "https://files.pythonhosted.org/packages/18/5d/3bf57dcd21979b887f014ea83c24ae194cfcd12b9e0fda66b957c69d1fca/setuptools-80.9.0.tar.gz", hash = "sha256:f36b47402ecde768dbfafc46e8e4207b4360c654f1f3bb84475f0a28628fb19c", size = 1319958, upload-time = "2025-05-27T00:56:51.443Z" }
wheels = [
    { url = "https://files.pythonhosted.org/packages/a3/dc/17031897dae0efacfea57dfd3a82fdd2a2aeb58e0ff71b77b87e44edc772/setuptools-80.9.0-py3-none-any.whl", hash = "sha256:062d34222ad13e0cc312a4c02d73f059e86a4acbfbdea8f8f76b28c99f306922", size = 1201486, upload-time = "2025-05-27T00:56:49.664Z" },
]

[[package]]
name = "six"
version = "1.17.0"
source = { registry = "https://pypi.org/simple" }
sdist = { url = "https://files.pythonhosted.org/packages/94/e7/b2c673351809dca68a0e064b6af791aa332cf192da575fd474ed7d6f16a2/six-1.17.0.tar.gz", hash = "sha256:ff70335d468e7eb6ec65b95b99d3a2836546063f63acc5171de367e834932a81", size = 34031, upload-time = "2024-12-04T17:35:28.174Z" }
wheels = [
    { url = "https://files.pythonhosted.org/packages/b7/ce/149a00dd41f10bc29e5921b496af8b574d8413afcd5e30dfa0ed46c2cc5e/six-1.17.0-py2.py3-none-any.whl", hash = "sha256:4721f391ed90541fddacab5acf947aa0d3dc7d27b2e1e8eda2be8970586c3274", size = 11050, upload-time = "2024-12-04T17:35:26.475Z" },
]

[[package]]
name = "smmap"
version = "5.0.2"
source = { registry = "https://pypi.org/simple" }
sdist = { url = "https://files.pythonhosted.org/packages/44/cd/a040c4b3119bbe532e5b0732286f805445375489fceaec1f48306068ee3b/smmap-5.0.2.tar.gz", hash = "sha256:26ea65a03958fa0c8a1c7e8c7a58fdc77221b8910f6be2131affade476898ad5", size = 22329, upload-time = "2025-01-02T07:14:40.909Z" }
wheels = [
    { url = "https://files.pythonhosted.org/packages/04/be/d09147ad1ec7934636ad912901c5fd7667e1c858e19d355237db0d0cd5e4/smmap-5.0.2-py3-none-any.whl", hash = "sha256:b30115f0def7d7531d22a0fb6502488d879e75b260a9db4d0819cfb25403af5e", size = 24303, upload-time = "2025-01-02T07:14:38.724Z" },
]

[[package]]
name = "sniffio"
version = "1.3.1"
source = { registry = "https://pypi.org/simple" }
sdist = { url = "https://files.pythonhosted.org/packages/a2/87/a6771e1546d97e7e041b6ae58d80074f81b7d5121207425c964ddf5cfdbd/sniffio-1.3.1.tar.gz", hash = "sha256:f4324edc670a0f49750a81b895f35c3adb843cca46f0530f79fc1babb23789dc", size = 20372, upload-time = "2024-02-25T23:20:04.057Z" }
wheels = [
    { url = "https://files.pythonhosted.org/packages/e9/44/75a9c9421471a6c4805dbf2356f7c181a29c1879239abab1ea2cc8f38b40/sniffio-1.3.1-py3-none-any.whl", hash = "sha256:2f6da418d1f1e0fddd844478f41680e794e6051915791a034ff65e5f100525a2", size = 10235, upload-time = "2024-02-25T23:20:01.196Z" },
]

[[package]]
name = "soupsieve"
version = "2.8"
source = { registry = "https://pypi.org/simple" }
sdist = { url = "https://files.pythonhosted.org/packages/6d/e6/21ccce3262dd4889aa3332e5a119a3491a95e8f60939870a3a035aabac0d/soupsieve-2.8.tar.gz", hash = "sha256:e2dd4a40a628cb5f28f6d4b0db8800b8f581b65bb380b97de22ba5ca8d72572f", size = 103472, upload-time = "2025-08-27T15:39:51.78Z" }
wheels = [
    { url = "https://files.pythonhosted.org/packages/14/a0/bb38d3b76b8cae341dad93a2dd83ab7462e6dbcdd84d43f54ee60a8dc167/soupsieve-2.8-py3-none-any.whl", hash = "sha256:0cc76456a30e20f5d7f2e14a98a4ae2ee4e5abdc7c5ea0aafe795f344bc7984c", size = 36679, upload-time = "2025-08-27T15:39:50.179Z" },
]

[[package]]
name = "stack-data"
version = "0.6.3"
source = { registry = "https://pypi.org/simple" }
dependencies = [
    { name = "asttokens" },
    { name = "executing" },
    { name = "pure-eval" },
]
sdist = { url = "https://files.pythonhosted.org/packages/28/e3/55dcc2cfbc3ca9c29519eb6884dd1415ecb53b0e934862d3559ddcb7e20b/stack_data-0.6.3.tar.gz", hash = "sha256:836a778de4fec4dcd1dcd89ed8abff8a221f58308462e1c4aa2a3cf30148f0b9", size = 44707, upload-time = "2023-09-30T13:58:05.479Z" }
wheels = [
    { url = "https://files.pythonhosted.org/packages/f1/7b/ce1eafaf1a76852e2ec9b22edecf1daa58175c090266e9f6c64afcd81d91/stack_data-0.6.3-py3-none-any.whl", hash = "sha256:d5558e0c25a4cb0853cddad3d77da9891a08cb85dd9f9f91b9f8cd66e511e695", size = 24521, upload-time = "2023-09-30T13:58:03.53Z" },
]

[[package]]
name = "streamlit"
version = "1.50.0"
source = { registry = "https://pypi.org/simple" }
dependencies = [
    { name = "altair" },
    { name = "blinker" },
    { name = "cachetools" },
    { name = "click" },
    { name = "gitpython" },
    { name = "numpy" },
    { name = "packaging" },
    { name = "pandas" },
    { name = "pillow" },
    { name = "protobuf" },
    { name = "pyarrow" },
    { name = "pydeck" },
    { name = "requests" },
    { name = "tenacity" },
    { name = "toml" },
    { name = "tornado" },
    { name = "typing-extensions" },
    { name = "watchdog", marker = "sys_platform != 'darwin'" },
]
sdist = { url = "https://files.pythonhosted.org/packages/d6/f6/f7d3a0146577c1918439d3163707040f7111a7d2e7e2c73fa7adeb169c06/streamlit-1.50.0.tar.gz", hash = "sha256:87221d568aac585274a05ef18a378b03df332b93e08103fffcf3cd84d852af46", size = 9664808, upload-time = "2025-09-23T19:24:00.31Z" }
wheels = [
    { url = "https://files.pythonhosted.org/packages/2a/38/991bbf9fa3ed3d9c8e69265fc449bdaade8131c7f0f750dbd388c3c477dc/streamlit-1.50.0-py3-none-any.whl", hash = "sha256:9403b8f94c0a89f80cf679c2fcc803d9a6951e0fba542e7611995de3f67b4bb3", size = 10068477, upload-time = "2025-09-23T19:23:57.245Z" },
]

[[package]]
name = "tenacity"
version = "9.1.2"
source = { registry = "https://pypi.org/simple" }
sdist = { url = "https://files.pythonhosted.org/packages/0a/d4/2b0cd0fe285e14b36db076e78c93766ff1d529d70408bd1d2a5a84f1d929/tenacity-9.1.2.tar.gz", hash = "sha256:1169d376c297e7de388d18b4481760d478b0e99a777cad3a9c86e556f4b697cb", size = 48036, upload-time = "2025-04-02T08:25:09.966Z" }
wheels = [
    { url = "https://files.pythonhosted.org/packages/e5/30/643397144bfbfec6f6ef821f36f33e57d35946c44a2352d3c9f0ae847619/tenacity-9.1.2-py3-none-any.whl", hash = "sha256:f77bf36710d8b73a50b2dd155c97b870017ad21afe6ab300326b0371b3b05138", size = 28248, upload-time = "2025-04-02T08:25:07.678Z" },
]

[[package]]
name = "terminado"
version = "0.18.1"
source = { registry = "https://pypi.org/simple" }
dependencies = [
    { name = "ptyprocess", marker = "os_name != 'nt'" },
    { name = "pywinpty", marker = "os_name == 'nt'" },
    { name = "tornado" },
]
sdist = { url = "https://files.pythonhosted.org/packages/8a/11/965c6fd8e5cc254f1fe142d547387da17a8ebfd75a3455f637c663fb38a0/terminado-0.18.1.tar.gz", hash = "sha256:de09f2c4b85de4765f7714688fff57d3e75bad1f909b589fde880460c753fd2e", size = 32701, upload-time = "2024-03-12T14:34:39.026Z" }
wheels = [
    { url = "https://files.pythonhosted.org/packages/6a/9e/2064975477fdc887e47ad42157e214526dcad8f317a948dee17e1659a62f/terminado-0.18.1-py3-none-any.whl", hash = "sha256:a4468e1b37bb318f8a86514f65814e1afc977cf29b3992a4500d9dd305dcceb0", size = 14154, upload-time = "2024-03-12T14:34:36.569Z" },
]

[[package]]
name = "tinycss2"
version = "1.4.0"
source = { registry = "https://pypi.org/simple" }
dependencies = [
    { name = "webencodings" },
]
sdist = { url = "https://files.pythonhosted.org/packages/7a/fd/7a5ee21fd08ff70d3d33a5781c255cbe779659bd03278feb98b19ee550f4/tinycss2-1.4.0.tar.gz", hash = "sha256:10c0972f6fc0fbee87c3edb76549357415e94548c1ae10ebccdea16fb404a9b7", size = 87085, upload-time = "2024-10-24T14:58:29.895Z" }
wheels = [
    { url = "https://files.pythonhosted.org/packages/e6/34/ebdc18bae6aa14fbee1a08b63c015c72b64868ff7dae68808ab500c492e2/tinycss2-1.4.0-py3-none-any.whl", hash = "sha256:3a49cf47b7675da0b15d0c6e1df8df4ebd96e9394bb905a5775adb0d884c5289", size = 26610, upload-time = "2024-10-24T14:58:28.029Z" },
]

[[package]]
name = "toml"
version = "0.10.2"
source = { registry = "https://pypi.org/simple" }
sdist = { url = "https://files.pythonhosted.org/packages/be/ba/1f744cdc819428fc6b5084ec34d9b30660f6f9daaf70eead706e3203ec3c/toml-0.10.2.tar.gz", hash = "sha256:b3bda1d108d5dd99f4a20d24d9c348e91c4db7ab1b749200bded2f839ccbe68f", size = 22253, upload-time = "2020-11-01T01:40:22.204Z" }
wheels = [
    { url = "https://files.pythonhosted.org/packages/44/6f/7120676b6d73228c96e17f1f794d8ab046fc910d781c8d151120c3f1569e/toml-0.10.2-py2.py3-none-any.whl", hash = "sha256:806143ae5bfb6a3c6e736a764057db0e6a0e05e338b5630894a5f779cabb4f9b", size = 16588, upload-time = "2020-11-01T01:40:20.672Z" },
]

[[package]]
name = "tornado"
version = "6.5.2"
source = { registry = "https://pypi.org/simple" }
sdist = { url = "https://files.pythonhosted.org/packages/09/ce/1eb500eae19f4648281bb2186927bb062d2438c2e5093d1360391afd2f90/tornado-6.5.2.tar.gz", hash = "sha256:ab53c8f9a0fa351e2c0741284e06c7a45da86afb544133201c5cc8578eb076a0", size = 510821, upload-time = "2025-08-08T18:27:00.78Z" }
wheels = [
    { url = "https://files.pythonhosted.org/packages/f6/48/6a7529df2c9cc12efd2e8f5dd219516184d703b34c06786809670df5b3bd/tornado-6.5.2-cp39-abi3-macosx_10_9_universal2.whl", hash = "sha256:2436822940d37cde62771cff8774f4f00b3c8024fe482e16ca8387b8a2724db6", size = 442563, upload-time = "2025-08-08T18:26:42.945Z" },
    { url = "https://files.pythonhosted.org/packages/f2/b5/9b575a0ed3e50b00c40b08cbce82eb618229091d09f6d14bce80fc01cb0b/tornado-6.5.2-cp39-abi3-macosx_10_9_x86_64.whl", hash = "sha256:583a52c7aa94ee046854ba81d9ebb6c81ec0fd30386d96f7640c96dad45a03ef", size = 440729, upload-time = "2025-08-08T18:26:44.473Z" },
    { url = "https://files.pythonhosted.org/packages/1b/4e/619174f52b120efcf23633c817fd3fed867c30bff785e2cd5a53a70e483c/tornado-6.5.2-cp39-abi3-manylinux_2_17_aarch64.manylinux2014_aarch64.whl", hash = "sha256:b0fe179f28d597deab2842b86ed4060deec7388f1fd9c1b4a41adf8af058907e", size = 444295, upload-time = "2025-08-08T18:26:46.021Z" },
    { url = "https://files.pythonhosted.org/packages/95/fa/87b41709552bbd393c85dd18e4e3499dcd8983f66e7972926db8d96aa065/tornado-6.5.2-cp39-abi3-manylinux_2_5_i686.manylinux1_i686.manylinux_2_17_i686.manylinux2014_i686.whl", hash = "sha256:b186e85d1e3536d69583d2298423744740986018e393d0321df7340e71898882", size = 443644, upload-time = "2025-08-08T18:26:47.625Z" },
    { url = "https://files.pythonhosted.org/packages/f9/41/fb15f06e33d7430ca89420283a8762a4e6b8025b800ea51796ab5e6d9559/tornado-6.5.2-cp39-abi3-manylinux_2_5_x86_64.manylinux1_x86_64.manylinux_2_17_x86_64.manylinux2014_x86_64.whl", hash = "sha256:e792706668c87709709c18b353da1f7662317b563ff69f00bab83595940c7108", size = 443878, upload-time = "2025-08-08T18:26:50.599Z" },
    { url = "https://files.pythonhosted.org/packages/11/92/fe6d57da897776ad2e01e279170ea8ae726755b045fe5ac73b75357a5a3f/tornado-6.5.2-cp39-abi3-musllinux_1_2_aarch64.whl", hash = "sha256:06ceb1300fd70cb20e43b1ad8aaee0266e69e7ced38fa910ad2e03285009ce7c", size = 444549, upload-time = "2025-08-08T18:26:51.864Z" },
    { url = "https://files.pythonhosted.org/packages/9b/02/c8f4f6c9204526daf3d760f4aa555a7a33ad0e60843eac025ccfd6ff4a93/tornado-6.5.2-cp39-abi3-musllinux_1_2_i686.whl", hash = "sha256:74db443e0f5251be86cbf37929f84d8c20c27a355dd452a5cfa2aada0d001ec4", size = 443973, upload-time = "2025-08-08T18:26:53.625Z" },
    { url = "https://files.pythonhosted.org/packages/ae/2d/f5f5707b655ce2317190183868cd0f6822a1121b4baeae509ceb9590d0bd/tornado-6.5.2-cp39-abi3-musllinux_1_2_x86_64.whl", hash = "sha256:b5e735ab2889d7ed33b32a459cac490eda71a1ba6857b0118de476ab6c366c04", size = 443954, upload-time = "2025-08-08T18:26:55.072Z" },
    { url = "https://files.pythonhosted.org/packages/e8/59/593bd0f40f7355806bf6573b47b8c22f8e1374c9b6fd03114bd6b7a3dcfd/tornado-6.5.2-cp39-abi3-win32.whl", hash = "sha256:c6f29e94d9b37a95013bb669616352ddb82e3bfe8326fccee50583caebc8a5f0", size = 445023, upload-time = "2025-08-08T18:26:56.677Z" },
    { url = "https://files.pythonhosted.org/packages/c7/2a/f609b420c2f564a748a2d80ebfb2ee02a73ca80223af712fca591386cafb/tornado-6.5.2-cp39-abi3-win_amd64.whl", hash = "sha256:e56a5af51cc30dd2cae649429af65ca2f6571da29504a07995175df14c18f35f", size = 445427, upload-time = "2025-08-08T18:26:57.91Z" },
    { url = "https://files.pythonhosted.org/packages/5e/4f/e1f65e8f8c76d73658b33d33b81eed4322fb5085350e4328d5c956f0c8f9/tornado-6.5.2-cp39-abi3-win_arm64.whl", hash = "sha256:d6c33dc3672e3a1f3618eb63b7ef4683a7688e7b9e6e8f0d9aa5726360a004af", size = 444456, upload-time = "2025-08-08T18:26:59.207Z" },
]

[[package]]
name = "traitlets"
version = "5.14.3"
source = { registry = "https://pypi.org/simple" }
sdist = { url = "https://files.pythonhosted.org/packages/eb/79/72064e6a701c2183016abbbfedaba506d81e30e232a68c9f0d6f6fcd1574/traitlets-5.14.3.tar.gz", hash = "sha256:9ed0579d3502c94b4b3732ac120375cda96f923114522847de4b3bb98b96b6b7", size = 161621, upload-time = "2024-04-19T11:11:49.746Z" }
wheels = [
    { url = "https://files.pythonhosted.org/packages/00/c0/8f5d070730d7836adc9c9b6408dec68c6ced86b304a9b26a14df072a6e8c/traitlets-5.14.3-py3-none-any.whl", hash = "sha256:b74e89e397b1ed28cc831db7aea759ba6640cb3de13090ca145426688ff1ac4f", size = 85359, upload-time = "2024-04-19T11:11:46.763Z" },
]

[[package]]
name = "types-python-dateutil"
version = "2.9.0.20250822"
source = { registry = "https://pypi.org/simple" }
sdist = { url = "https://files.pythonhosted.org/packages/0c/0a/775f8551665992204c756be326f3575abba58c4a3a52eef9909ef4536428/types_python_dateutil-2.9.0.20250822.tar.gz", hash = "sha256:84c92c34bd8e68b117bff742bc00b692a1e8531262d4507b33afcc9f7716cd53", size = 16084, upload-time = "2025-08-22T03:02:00.613Z" }
wheels = [
    { url = "https://files.pythonhosted.org/packages/ab/d9/a29dfa84363e88b053bf85a8b7f212a04f0d7343a4d24933baa45c06e08b/types_python_dateutil-2.9.0.20250822-py3-none-any.whl", hash = "sha256:849d52b737e10a6dc6621d2bd7940ec7c65fcb69e6aa2882acf4e56b2b508ddc", size = 17892, upload-time = "2025-08-22T03:01:59.436Z" },
]

[[package]]
name = "typing-extensions"
version = "4.15.0"
source = { registry = "https://pypi.org/simple" }
sdist = { url = "https://files.pythonhosted.org/packages/72/94/1a15dd82efb362ac84269196e94cf00f187f7ed21c242792a923cdb1c61f/typing_extensions-4.15.0.tar.gz", hash = "sha256:0cea48d173cc12fa28ecabc3b837ea3cf6f38c6d1136f85cbaaf598984861466", size = 109391, upload-time = "2025-08-25T13:49:26.313Z" }
wheels = [
    { url = "https://files.pythonhosted.org/packages/18/67/36e9267722cc04a6b9f15c7f3441c2363321a3ea07da7ae0c0707beb2a9c/typing_extensions-4.15.0-py3-none-any.whl", hash = "sha256:f0fa19c6845758ab08074a0cfa8b7aecb71c999ca73d62883bc25cc018c4e548", size = 44614, upload-time = "2025-08-25T13:49:24.86Z" },
]

[[package]]
name = "tzdata"
version = "2025.2"
source = { registry = "https://pypi.org/simple" }
sdist = { url = "https://files.pythonhosted.org/packages/95/32/1a225d6164441be760d75c2c42e2780dc0873fe382da3e98a2e1e48361e5/tzdata-2025.2.tar.gz", hash = "sha256:b60a638fcc0daffadf82fe0f57e53d06bdec2f36c4df66280ae79bce6bd6f2b9", size = 196380, upload-time = "2025-03-23T13:54:43.652Z" }
wheels = [
    { url = "https://files.pythonhosted.org/packages/5c/23/c7abc0ca0a1526a0774eca151daeb8de62ec457e77262b66b359c3c7679e/tzdata-2025.2-py2.py3-none-any.whl", hash = "sha256:1a403fada01ff9221ca8044d701868fa132215d84beb92242d9acd2147f667a8", size = 347839, upload-time = "2025-03-23T13:54:41.845Z" },
]

[[package]]
name = "uri-template"
version = "1.3.0"
source = { registry = "https://pypi.org/simple" }
sdist = { url = "https://files.pythonhosted.org/packages/31/c7/0336f2bd0bcbada6ccef7aaa25e443c118a704f828a0620c6fa0207c1b64/uri-template-1.3.0.tar.gz", hash = "sha256:0e00f8eb65e18c7de20d595a14336e9f337ead580c70934141624b6d1ffdacc7", size = 21678, upload-time = "2023-06-21T01:49:05.374Z" }
wheels = [
    { url = "https://files.pythonhosted.org/packages/e7/00/3fca040d7cf8a32776d3d81a00c8ee7457e00f80c649f1e4a863c8321ae9/uri_template-1.3.0-py3-none-any.whl", hash = "sha256:a44a133ea12d44a0c0f06d7d42a52d71282e77e2f937d8abd5655b8d56fc1363", size = 11140, upload-time = "2023-06-21T01:49:03.467Z" },
]

[[package]]
name = "urllib3"
version = "2.5.0"
source = { registry = "https://pypi.org/simple" }
sdist = { url = "https://files.pythonhosted.org/packages/15/22/9ee70a2574a4f4599c47dd506532914ce044817c7752a79b6a51286319bc/urllib3-2.5.0.tar.gz", hash = "sha256:3fc47733c7e419d4bc3f6b3dc2b4f890bb743906a30d56ba4a5bfa4bbff92760", size = 393185, upload-time = "2025-06-18T14:07:41.644Z" }
wheels = [
    { url = "https://files.pythonhosted.org/packages/a7/c2/fe1e52489ae3122415c51f387e221dd0773709bad6c6cdaa599e8a2c5185/urllib3-2.5.0-py3-none-any.whl", hash = "sha256:e6b01673c0fa6a13e374b50871808eb3bf7046c4b125b216f6bf1cc604cff0dc", size = 129795, upload-time = "2025-06-18T14:07:40.39Z" },
]

[[package]]
name = "watchdog"
version = "6.0.0"
source = { registry = "https://pypi.org/simple" }
sdist = { url = "https://files.pythonhosted.org/packages/db/7d/7f3d619e951c88ed75c6037b246ddcf2d322812ee8ea189be89511721d54/watchdog-6.0.0.tar.gz", hash = "sha256:9ddf7c82fda3ae8e24decda1338ede66e1c99883db93711d8fb941eaa2d8c282", size = 131220, upload-time = "2024-11-01T14:07:13.037Z" }
wheels = [
    { url = "https://files.pythonhosted.org/packages/a9/c7/ca4bf3e518cb57a686b2feb4f55a1892fd9a3dd13f470fca14e00f80ea36/watchdog-6.0.0-py3-none-manylinux2014_aarch64.whl", hash = "sha256:7607498efa04a3542ae3e05e64da8202e58159aa1fa4acddf7678d34a35d4f13", size = 79079, upload-time = "2024-11-01T14:06:59.472Z" },
    { url = "https://files.pythonhosted.org/packages/5c/51/d46dc9332f9a647593c947b4b88e2381c8dfc0942d15b8edc0310fa4abb1/watchdog-6.0.0-py3-none-manylinux2014_armv7l.whl", hash = "sha256:9041567ee8953024c83343288ccc458fd0a2d811d6a0fd68c4c22609e3490379", size = 79078, upload-time = "2024-11-01T14:07:01.431Z" },
    { url = "https://files.pythonhosted.org/packages/d4/57/04edbf5e169cd318d5f07b4766fee38e825d64b6913ca157ca32d1a42267/watchdog-6.0.0-py3-none-manylinux2014_i686.whl", hash = "sha256:82dc3e3143c7e38ec49d61af98d6558288c415eac98486a5c581726e0737c00e", size = 79076, upload-time = "2024-11-01T14:07:02.568Z" },
    { url = "https://files.pythonhosted.org/packages/ab/cc/da8422b300e13cb187d2203f20b9253e91058aaf7db65b74142013478e66/watchdog-6.0.0-py3-none-manylinux2014_ppc64.whl", hash = "sha256:212ac9b8bf1161dc91bd09c048048a95ca3a4c4f5e5d4a7d1b1a7d5752a7f96f", size = 79077, upload-time = "2024-11-01T14:07:03.893Z" },
    { url = "https://files.pythonhosted.org/packages/2c/3b/b8964e04ae1a025c44ba8e4291f86e97fac443bca31de8bd98d3263d2fcf/watchdog-6.0.0-py3-none-manylinux2014_ppc64le.whl", hash = "sha256:e3df4cbb9a450c6d49318f6d14f4bbc80d763fa587ba46ec86f99f9e6876bb26", size = 79078, upload-time = "2024-11-01T14:07:05.189Z" },
    { url = "https://files.pythonhosted.org/packages/62/ae/a696eb424bedff7407801c257d4b1afda455fe40821a2be430e173660e81/watchdog-6.0.0-py3-none-manylinux2014_s390x.whl", hash = "sha256:2cce7cfc2008eb51feb6aab51251fd79b85d9894e98ba847408f662b3395ca3c", size = 79077, upload-time = "2024-11-01T14:07:06.376Z" },
    { url = "https://files.pythonhosted.org/packages/b5/e8/dbf020b4d98251a9860752a094d09a65e1b436ad181faf929983f697048f/watchdog-6.0.0-py3-none-manylinux2014_x86_64.whl", hash = "sha256:20ffe5b202af80ab4266dcd3e91aae72bf2da48c0d33bdb15c66658e685e94e2", size = 79078, upload-time = "2024-11-01T14:07:07.547Z" },
    { url = "https://files.pythonhosted.org/packages/07/f6/d0e5b343768e8bcb4cda79f0f2f55051bf26177ecd5651f84c07567461cf/watchdog-6.0.0-py3-none-win32.whl", hash = "sha256:07df1fdd701c5d4c8e55ef6cf55b8f0120fe1aef7ef39a1c6fc6bc2e606d517a", size = 79065, upload-time = "2024-11-01T14:07:09.525Z" },
    { url = "https://files.pythonhosted.org/packages/db/d9/c495884c6e548fce18a8f40568ff120bc3a4b7b99813081c8ac0c936fa64/watchdog-6.0.0-py3-none-win_amd64.whl", hash = "sha256:cbafb470cf848d93b5d013e2ecb245d4aa1c8fd0504e863ccefa32445359d680", size = 79070, upload-time = "2024-11-01T14:07:10.686Z" },
    { url = "https://files.pythonhosted.org/packages/33/e8/e40370e6d74ddba47f002a32919d91310d6074130fe4e17dabcafc15cbf1/watchdog-6.0.0-py3-none-win_ia64.whl", hash = "sha256:a1914259fa9e1454315171103c6a30961236f508b9b623eae470268bbcc6a22f", size = 79067, upload-time = "2024-11-01T14:07:11.845Z" },
]

[[package]]
name = "wcwidth"
version = "0.2.14"
source = { registry = "https://pypi.org/simple" }
sdist = { url = "https://files.pythonhosted.org/packages/24/30/6b0809f4510673dc723187aeaf24c7f5459922d01e2f794277a3dfb90345/wcwidth-0.2.14.tar.gz", hash = "sha256:4d478375d31bc5395a3c55c40ccdf3354688364cd61c4f6adacaa9215d0b3605", size = 102293, upload-time = "2025-09-22T16:29:53.023Z" }
wheels = [
    { url = "https://files.pythonhosted.org/packages/af/b5/123f13c975e9f27ab9c0770f514345bd406d0e8d3b7a0723af9d43f710af/wcwidth-0.2.14-py2.py3-none-any.whl", hash = "sha256:a7bb560c8aee30f9957e5f9895805edd20602f2d7f720186dfd906e82b4982e1", size = 37286, upload-time = "2025-09-22T16:29:51.641Z" },
]

[[package]]
name = "webcolors"
version = "24.11.1"
source = { registry = "https://pypi.org/simple" }
sdist = { url = "https://files.pythonhosted.org/packages/7b/29/061ec845fb58521848f3739e466efd8250b4b7b98c1b6c5bf4d40b419b7e/webcolors-24.11.1.tar.gz", hash = "sha256:ecb3d768f32202af770477b8b65f318fa4f566c22948673a977b00d589dd80f6", size = 45064, upload-time = "2024-11-11T07:43:24.224Z" }
wheels = [
    { url = "https://files.pythonhosted.org/packages/60/e8/c0e05e4684d13459f93d312077a9a2efbe04d59c393bc2b8802248c908d4/webcolors-24.11.1-py3-none-any.whl", hash = "sha256:515291393b4cdf0eb19c155749a096f779f7d909f7cceea072791cb9095b92e9", size = 14934, upload-time = "2024-11-11T07:43:22.529Z" },
]

[[package]]
name = "webencodings"
version = "0.5.1"
source = { registry = "https://pypi.org/simple" }
sdist = { url = "https://files.pythonhosted.org/packages/0b/02/ae6ceac1baeda530866a85075641cec12989bd8d31af6d5ab4a3e8c92f47/webencodings-0.5.1.tar.gz", hash = "sha256:b36a1c245f2d304965eb4e0a82848379241dc04b865afcc4aab16748587e1923", size = 9721, upload-time = "2017-04-05T20:21:34.189Z" }
wheels = [
    { url = "https://files.pythonhosted.org/packages/f4/24/2a3e3df732393fed8b3ebf2ec078f05546de641fe1b667ee316ec1dcf3b7/webencodings-0.5.1-py2.py3-none-any.whl", hash = "sha256:a0af1213f3c2226497a97e2b3aa01a7e4bee4f403f95be16fc9acd2947514a78", size = 11774, upload-time = "2017-04-05T20:21:32.581Z" },
]

[[package]]
name = "websocket-client"
version = "1.8.0"
source = { registry = "https://pypi.org/simple" }
sdist = { url = "https://files.pythonhosted.org/packages/e6/30/fba0d96b4b5fbf5948ed3f4681f7da2f9f64512e1d303f94b4cc174c24a5/websocket_client-1.8.0.tar.gz", hash = "sha256:3239df9f44da632f96012472805d40a23281a991027ce11d2f45a6f24ac4c3da", size = 54648, upload-time = "2024-04-23T22:16:16.976Z" }
wheels = [
    { url = "https://files.pythonhosted.org/packages/5a/84/44687a29792a70e111c5c477230a72c4b957d88d16141199bf9acb7537a3/websocket_client-1.8.0-py3-none-any.whl", hash = "sha256:17b44cc997f5c498e809b22cdf2d9c7a9e71c02c8cc2b6c56e7c2d1239bfa526", size = 58826, upload-time = "2024-04-23T22:16:14.422Z" },
]<|MERGE_RESOLUTION|>--- conflicted
+++ resolved
@@ -921,10 +921,7 @@
 dependencies = [
     { name = "matplotlib" },
     { name = "pandas" },
-<<<<<<< HEAD
-=======
     { name = "requests" },
->>>>>>> 7d769d19
     { name = "seaborn" },
     { name = "streamlit" },
 ]
@@ -953,14 +950,9 @@
     { name = "black", marker = "extra == 'dev'", specifier = ">=25.1.0" },
     { name = "matplotlib", specifier = ">=3.10.6" },
     { name = "mypy", marker = "extra == 'dev'", specifier = ">=1.18.1" },
-<<<<<<< HEAD
-    { name = "pandas" },
-    { name = "pytest", marker = "extra == 'dev'", specifier = ">=8.4.2" },
-=======
     { name = "pandas", specifier = ">=2.3.3" },
     { name = "pytest", marker = "extra == 'dev'", specifier = ">=8.4.2" },
     { name = "requests", specifier = ">=2.32.5" },
->>>>>>> 7d769d19
     { name = "ruff", marker = "extra == 'dev'", specifier = ">=0.13.0" },
     { name = "seaborn", specifier = ">=0.13.2" },
     { name = "streamlit", specifier = ">=1.50.0" },
